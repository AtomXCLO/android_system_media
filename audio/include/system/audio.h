/*
 * Copyright (C) 2011 The Android Open Source Project
 *
 * Licensed under the Apache License, Version 2.0 (the "License");
 * you may not use this file except in compliance with the License.
 * You may obtain a copy of the License at
 *
 *      http://www.apache.org/licenses/LICENSE-2.0
 *
 * Unless required by applicable law or agreed to in writing, software
 * distributed under the License is distributed on an "AS IS" BASIS,
 * WITHOUT WARRANTIES OR CONDITIONS OF ANY KIND, either express or implied.
 * See the License for the specific language governing permissions and
 * limitations under the License.
 */


#ifndef ANDROID_AUDIO_CORE_H
#define ANDROID_AUDIO_CORE_H

#include <stdbool.h>
#include <stdint.h>
#include <stdio.h>
#include <string.h>
#include <sys/cdefs.h>
#include <sys/types.h>

#include "audio-base-utils.h"
#include "audio-base.h"
#include "audio-hal-enums.h"
#include "audio_common-base.h"

/*
 * Annotation to tell clang that we intend to fall through from one case to
 * another in a switch. Sourced from android-base/macros.h.
 */
#ifndef FALLTHROUGH_INTENDED
#ifdef __cplusplus
#define FALLTHROUGH_INTENDED [[fallthrough]]
#elif __has_attribute(fallthrough)
#define FALLTHROUGH_INTENDED __attribute__((__fallthrough__))
#else
#define FALLTHROUGH_INTENDED
#endif // __cplusplus
#endif // FALLTHROUGH_INTENDED

__BEGIN_DECLS

/* The enums were moved here mostly from
 * frameworks/base/include/media/AudioSystem.h
 */

/* represents an invalid uid for tracks; the calling or client uid is often substituted. */
#define AUDIO_UID_INVALID ((uid_t)-1)

/* device address used to refer to the standard remote submix */
#define AUDIO_REMOTE_SUBMIX_DEVICE_ADDRESS "0"

/* AudioFlinger and AudioPolicy services use I/O handles to identify audio sources and sinks */
typedef int audio_io_handle_t;

/* Null values for handles. */
enum {
    AUDIO_IO_HANDLE_NONE = 0,
    AUDIO_MODULE_HANDLE_NONE = 0,
    AUDIO_PORT_HANDLE_NONE = 0,
    AUDIO_PATCH_HANDLE_NONE = 0,
};

typedef enum {
#ifndef AUDIO_NO_SYSTEM_DECLARATIONS
    AUDIO_MODE_INVALID = -2, // (-2)
    AUDIO_MODE_CURRENT = -1, // (-1)
#endif // AUDIO_NO_SYSTEM_DECLARATIONS
    AUDIO_MODE_NORMAL = HAL_AUDIO_MODE_NORMAL,
    AUDIO_MODE_RINGTONE = HAL_AUDIO_MODE_RINGTONE,
    AUDIO_MODE_IN_CALL = HAL_AUDIO_MODE_IN_CALL,
    AUDIO_MODE_IN_COMMUNICATION = HAL_AUDIO_MODE_IN_COMMUNICATION,
    AUDIO_MODE_CALL_SCREEN = HAL_AUDIO_MODE_CALL_SCREEN,
#ifndef AUDIO_NO_SYSTEM_DECLARATIONS
    AUDIO_MODE_CALL_REDIRECT = 5,
    AUDIO_MODE_COMMUNICATION_REDIRECT = 6,
    AUDIO_MODE_MAX            = AUDIO_MODE_COMMUNICATION_REDIRECT,
    AUDIO_MODE_CNT            = AUDIO_MODE_MAX + 1,
#endif // AUDIO_NO_SYSTEM_DECLARATIONS
} audio_mode_t;

/* Do not change these values without updating their counterparts
 * in frameworks/base/media/java/android/media/AudioAttributes.java
 */
typedef enum {
    AUDIO_FLAG_NONE                       = 0x0,
    AUDIO_FLAG_AUDIBILITY_ENFORCED        = 0x1,
    AUDIO_FLAG_SECURE                     = 0x2,
    AUDIO_FLAG_SCO                        = 0x4,
    AUDIO_FLAG_BEACON                     = 0x8,
    AUDIO_FLAG_HW_AV_SYNC                 = 0x10,
    AUDIO_FLAG_HW_HOTWORD                 = 0x20,
    AUDIO_FLAG_BYPASS_INTERRUPTION_POLICY = 0x40,
    AUDIO_FLAG_BYPASS_MUTE                = 0x80,
    AUDIO_FLAG_LOW_LATENCY                = 0x100,
    AUDIO_FLAG_DEEP_BUFFER                = 0x200,
    AUDIO_FLAG_NO_MEDIA_PROJECTION        = 0X400,
    AUDIO_FLAG_MUTE_HAPTIC                = 0x800,
    AUDIO_FLAG_NO_SYSTEM_CAPTURE          = 0X1000,
    AUDIO_FLAG_CAPTURE_PRIVATE            = 0X2000,
    AUDIO_FLAG_CONTENT_SPATIALIZED        = 0X4000,
    AUDIO_FLAG_NEVER_SPATIALIZE           = 0X8000,
    AUDIO_FLAG_CALL_REDIRECTION           = 0X10000,
} audio_flags_mask_t;

/* Audio attributes */
#define AUDIO_ATTRIBUTES_TAGS_MAX_SIZE 256
typedef struct {
    audio_content_type_t content_type;
    audio_usage_t        usage;
    audio_source_t       source;
    audio_flags_mask_t   flags;
    char                 tags[AUDIO_ATTRIBUTES_TAGS_MAX_SIZE]; /* UTF8 */
} __attribute__((packed)) audio_attributes_t; // sent through Binder;

static const audio_attributes_t AUDIO_ATTRIBUTES_INITIALIZER = {
    /* .content_type = */ AUDIO_CONTENT_TYPE_UNKNOWN,
    /* .usage = */ AUDIO_USAGE_UNKNOWN,
    /* .source = */ AUDIO_SOURCE_DEFAULT,
    /* .flags = */ AUDIO_FLAG_NONE,
    /* .tags = */ ""
};

static inline audio_attributes_t attributes_initializer(audio_usage_t usage)
{
    audio_attributes_t attributes = AUDIO_ATTRIBUTES_INITIALIZER;
    attributes.usage = usage;
    return attributes;
}

static inline audio_attributes_t attributes_initializer_flags(audio_flags_mask_t flags)
{
    audio_attributes_t attributes = AUDIO_ATTRIBUTES_INITIALIZER;
    attributes.flags = flags;
    return attributes;
}

static inline void audio_flags_to_audio_output_flags(
                                           const audio_flags_mask_t audio_flags,
                                           audio_output_flags_t *flags)
{
    if ((audio_flags & AUDIO_FLAG_HW_AV_SYNC) != 0) {
        *flags = (audio_output_flags_t)(*flags |
            AUDIO_OUTPUT_FLAG_HW_AV_SYNC | AUDIO_OUTPUT_FLAG_DIRECT);
    }
    if ((audio_flags & AUDIO_FLAG_LOW_LATENCY) != 0) {
        *flags = (audio_output_flags_t)(*flags | AUDIO_OUTPUT_FLAG_FAST);
    }
    // check deep buffer after flags have been modified above
    if (*flags == AUDIO_OUTPUT_FLAG_NONE && (audio_flags & AUDIO_FLAG_DEEP_BUFFER) != 0) {
        *flags = AUDIO_OUTPUT_FLAG_DEEP_BUFFER;
    }
}


/* A unique ID allocated by AudioFlinger for use as an audio_io_handle_t, audio_session_t,
 * audio_effect_handle_t, audio_module_handle_t, and audio_patch_handle_t.
 * Audio port IDs (audio_port_handle_t) are allocated by AudioPolicy
 * in a different namespace than AudioFlinger unique IDs.
 */
typedef int audio_unique_id_t;

/* A unique ID with use AUDIO_UNIQUE_ID_USE_EFFECT */
typedef int audio_effect_handle_t;

/* Possible uses for an audio_unique_id_t */
typedef enum {
    AUDIO_UNIQUE_ID_USE_UNSPECIFIED = 0,
    AUDIO_UNIQUE_ID_USE_SESSION = 1, // audio_session_t
                                     // for allocated sessions, not special AUDIO_SESSION_*
    AUDIO_UNIQUE_ID_USE_MODULE = 2,  // audio_module_handle_t
    AUDIO_UNIQUE_ID_USE_EFFECT = 3,  // audio_effect_handle_t
    AUDIO_UNIQUE_ID_USE_PATCH = 4,   // audio_patch_handle_t
    AUDIO_UNIQUE_ID_USE_OUTPUT = 5,  // audio_io_handle_t
    AUDIO_UNIQUE_ID_USE_INPUT = 6,   // audio_io_handle_t
    AUDIO_UNIQUE_ID_USE_CLIENT = 7,  // client-side players and recorders
                                     // FIXME should move to a separate namespace;
                                     // these IDs are allocated by AudioFlinger on client request,
                                     // but are never used by AudioFlinger
    AUDIO_UNIQUE_ID_USE_MAX = 8,     // must be a power-of-two
    AUDIO_UNIQUE_ID_USE_MASK = AUDIO_UNIQUE_ID_USE_MAX - 1
} audio_unique_id_use_t;

/* Return the use of an audio_unique_id_t */
static inline audio_unique_id_use_t audio_unique_id_get_use(audio_unique_id_t id)
{
    return (audio_unique_id_use_t) (id & AUDIO_UNIQUE_ID_USE_MASK);
}

typedef enum {
    AUDIO_SESSION_DEVICE = HAL_AUDIO_SESSION_DEVICE,
    AUDIO_SESSION_OUTPUT_STAGE = HAL_AUDIO_SESSION_OUTPUT_STAGE,
    AUDIO_SESSION_OUTPUT_MIX = HAL_AUDIO_SESSION_OUTPUT_MIX,
#ifndef AUDIO_NO_SYSTEM_DECLARATIONS
    AUDIO_SESSION_ALLOCATE = 0,
    AUDIO_SESSION_NONE = 0,
#endif
} audio_session_t;

/* Reserved audio_unique_id_t values.  FIXME: not a complete list. */
#define AUDIO_UNIQUE_ID_ALLOCATE AUDIO_SESSION_ALLOCATE

/* returns true if the audio session ID corresponds to a global
 * effect sessions (e.g. OUTPUT_MIX, OUTPUT_STAGE, or DEVICE).
 */
static inline bool audio_is_global_session(audio_session_t session) {
    return session <= AUDIO_SESSION_OUTPUT_MIX;
}

/* These constants are used instead of "magic numbers" for
 * channel counts.
 */
enum {
    FCC_1 = 1,
    FCC_2 = 2,
    FCC_8 = 8,
    FCC_12 = 12,
    FCC_24 = 24,
    FCC_26 = 26,
    // FCC_LIMIT is the maximum PCM channel count supported through
    // the mixing pipeline to the audio HAL.
    //
    // This can be adjusted onto a value such as FCC_12 or FCC_26
    // if the device HAL can support it.  Do not reduce below FCC_8.
    FCC_LIMIT = FCC_12,
};

/* A channel mask per se only defines the presence or absence of a channel, not the order.
 * But see AUDIO_INTERLEAVE_* below for the platform convention of order.
 *
 * audio_channel_mask_t is an opaque type and its internal layout should not
 * be assumed as it may change in the future.
 * Instead, always use the functions declared in this header to examine.
 *
 * These are the current representations:
 *
 *   AUDIO_CHANNEL_REPRESENTATION_POSITION
 *     is a channel mask representation for position assignment.
 *     Each low-order bit corresponds to the spatial position of a transducer (output),
 *     or interpretation of channel (input).
 *     The user of a channel mask needs to know the context of whether it is for output or input.
 *     The constants AUDIO_CHANNEL_OUT_* or AUDIO_CHANNEL_IN_* apply to the bits portion.
 *     It is not permitted for no bits to be set.
 *
 *   AUDIO_CHANNEL_REPRESENTATION_INDEX
 *     is a channel mask representation for index assignment.
 *     Each low-order bit corresponds to a selected channel.
 *     There is no platform interpretation of the various bits.
 *     There is no concept of output or input.
 *     It is not permitted for no bits to be set.
 *
 * All other representations are reserved for future use.
 *
 * Warning: current representation distinguishes between input and output, but this will not the be
 * case in future revisions of the platform. Wherever there is an ambiguity between input and output
 * that is currently resolved by checking the channel mask, the implementer should look for ways to
 * fix it with additional information outside of the mask.
 */

/* log(2) of maximum number of representations, not part of public API */
#define AUDIO_CHANNEL_REPRESENTATION_LOG2   2

/* The return value is undefined if the channel mask is invalid. */
static inline uint32_t audio_channel_mask_get_bits(audio_channel_mask_t channel)
{
    return channel & ((1 << AUDIO_CHANNEL_COUNT_MAX) - 1);
}

typedef enum {
    AUDIO_CHANNEL_REPRESENTATION_POSITION   = 0x0u,
    AUDIO_CHANNEL_REPRESENTATION_INDEX      = 0x2u,
} audio_channel_representation_t;

/* The return value is undefined if the channel mask is invalid. */
static inline audio_channel_representation_t audio_channel_mask_get_representation(
        audio_channel_mask_t channel)
{
    // The right shift should be sufficient, but also "and" for safety in case mask is not 32 bits
    return (audio_channel_representation_t)
            ((channel >> AUDIO_CHANNEL_COUNT_MAX) & ((1 << AUDIO_CHANNEL_REPRESENTATION_LOG2) - 1));
}

#ifdef __cplusplus
// Some effects use `int32_t` directly for channel mask.
static inline uint32_t audio_channel_mask_get_representation(int32_t mask) {
    return audio_channel_mask_get_representation(static_cast<audio_channel_mask_t>(mask));
}
#endif

/* Returns true if the channel mask is valid,
 * or returns false for AUDIO_CHANNEL_NONE, AUDIO_CHANNEL_INVALID, and other invalid values.
 * This function is unable to determine whether a channel mask for position assignment
 * is invalid because an output mask has an invalid output bit set,
 * or because an input mask has an invalid input bit set.
 * All other APIs that take a channel mask assume that it is valid.
 */
static inline bool audio_channel_mask_is_valid(audio_channel_mask_t channel)
{
    uint32_t bits = audio_channel_mask_get_bits(channel);
    audio_channel_representation_t representation = audio_channel_mask_get_representation(channel);
    switch (representation) {
    case AUDIO_CHANNEL_REPRESENTATION_POSITION:
    case AUDIO_CHANNEL_REPRESENTATION_INDEX:
        break;
    default:
        bits = 0;
        break;
    }
    return bits != 0;
}

/* Not part of public API */
static inline audio_channel_mask_t audio_channel_mask_from_representation_and_bits(
        audio_channel_representation_t representation, uint32_t bits)
{
    return (audio_channel_mask_t) ((representation << AUDIO_CHANNEL_COUNT_MAX) | bits);
}

/**
 * Expresses the convention when stereo audio samples are stored interleaved
 * in an array.  This should improve readability by allowing code to use
 * symbolic indices instead of hard-coded [0] and [1].
 *
 * For multi-channel beyond stereo, the platform convention is that channels
 * are interleaved in order from least significant channel mask bit to most
 * significant channel mask bit, with unused bits skipped.  Any exceptions
 * to this convention will be noted at the appropriate API.
 */
enum {
    AUDIO_INTERLEAVE_LEFT = 0,
    AUDIO_INTERLEAVE_RIGHT = 1,
};

/* This enum is deprecated */
typedef enum {
    AUDIO_IN_ACOUSTICS_NONE          = 0,
    AUDIO_IN_ACOUSTICS_AGC_ENABLE    = 0x0001,
    AUDIO_IN_ACOUSTICS_AGC_DISABLE   = 0,
    AUDIO_IN_ACOUSTICS_NS_ENABLE     = 0x0002,
    AUDIO_IN_ACOUSTICS_NS_DISABLE    = 0,
    AUDIO_IN_ACOUSTICS_TX_IIR_ENABLE = 0x0004,
    AUDIO_IN_ACOUSTICS_TX_DISABLE    = 0,
} audio_in_acoustics_t;

/* Additional information about compressed streams offloaded to
 * hardware playback
 * The version and size fields must be initialized by the caller by using
 * one of the constants defined here.
 * Must be aligned to transmit as raw memory through Binder.
 */
typedef struct {
    uint16_t version;                   // version of the info structure
    uint16_t size;                      // total size of the structure including version and size
    uint32_t sample_rate;               // sample rate in Hz
    audio_channel_mask_t channel_mask;  // channel mask
    audio_format_t format;              // audio format
    audio_stream_type_t stream_type;    // stream type
    uint32_t bit_rate;                  // bit rate in bits per second
    int64_t duration_us;                // duration in microseconds, -1 if unknown
    bool has_video;                     // true if stream is tied to a video stream
    bool is_streaming;                  // true if streaming, false if local playback
    uint32_t bit_width;
    uint32_t offload_buffer_size;       // offload fragment size
    audio_usage_t usage;
    audio_encapsulation_mode_t encapsulation_mode;  // version 0.2:
    int32_t content_id;                 // version 0.2: content id from tuner hal (0 if none)
    int32_t sync_id;                    // version 0.2: sync id from tuner hal (0 if none)
} __attribute__((aligned(8))) audio_offload_info_t;

#define AUDIO_MAKE_OFFLOAD_INFO_VERSION(maj,min) \
            ((((maj) & 0xff) << 8) | ((min) & 0xff))

#define AUDIO_OFFLOAD_INFO_VERSION_0_2 AUDIO_MAKE_OFFLOAD_INFO_VERSION(0, 2)
#define AUDIO_OFFLOAD_INFO_VERSION_CURRENT AUDIO_OFFLOAD_INFO_VERSION_0_2

static const audio_offload_info_t AUDIO_INFO_INITIALIZER = {
    /* .version = */ AUDIO_OFFLOAD_INFO_VERSION_CURRENT,
    /* .size = */ sizeof(audio_offload_info_t),
    /* .sample_rate = */ 0,
    /* .channel_mask = */ AUDIO_CHANNEL_NONE,
    /* .format = */ AUDIO_FORMAT_DEFAULT,
    /* .stream_type = */ AUDIO_STREAM_VOICE_CALL,
    /* .bit_rate = */ 0,
    /* .duration_us = */ 0,
    /* .has_video = */ false,
    /* .is_streaming = */ false,
    /* .bit_width = */ 16,
    /* .offload_buffer_size = */ 0,
    /* .usage = */ AUDIO_USAGE_UNKNOWN,
    /* .encapsulation_mode = */ AUDIO_ENCAPSULATION_MODE_NONE,
    /* .content_id = */ 0,
    /* .sync_id = */ 0,
};

/* common audio stream configuration parameters
 * You should memset() the entire structure to zero before use to
 * ensure forward compatibility
 * Must be aligned to transmit as raw memory through Binder.
 */
struct __attribute__((aligned(8))) audio_config {
    uint32_t sample_rate;
    audio_channel_mask_t channel_mask;
    audio_format_t  format;
    audio_offload_info_t offload_info;
    uint32_t frame_count;
};
typedef struct audio_config audio_config_t;

static const audio_config_t AUDIO_CONFIG_INITIALIZER = {
    /* .sample_rate = */ 0,
    /* .channel_mask = */ AUDIO_CHANNEL_NONE,
    /* .format = */ AUDIO_FORMAT_DEFAULT,
    /* .offload_info = */ {
        /* .version = */ AUDIO_OFFLOAD_INFO_VERSION_CURRENT,
        /* .size = */ sizeof(audio_offload_info_t),
        /* .sample_rate = */ 0,
        /* .channel_mask = */ AUDIO_CHANNEL_NONE,
        /* .format = */ AUDIO_FORMAT_DEFAULT,
        /* .stream_type = */ AUDIO_STREAM_VOICE_CALL,
        /* .bit_rate = */ 0,
        /* .duration_us = */ 0,
        /* .has_video = */ false,
        /* .is_streaming = */ false,
        /* .bit_width = */ 16,
        /* .offload_buffer_size = */ 0,
        /* .usage = */ AUDIO_USAGE_UNKNOWN,
        /* .encapsulation_mode = */ AUDIO_ENCAPSULATION_MODE_NONE,
        /* .content_id = */ 0,
        /* .sync_id = */ 0,
    },
    /* .frame_count = */ 0,
};

struct audio_config_base {
    uint32_t sample_rate;
    audio_channel_mask_t channel_mask;
    audio_format_t  format;
};

typedef struct audio_config_base audio_config_base_t;

static const audio_config_base_t AUDIO_CONFIG_BASE_INITIALIZER = {
    /* .sample_rate = */ 0,
    /* .channel_mask = */ AUDIO_CHANNEL_NONE,
    /* .format = */ AUDIO_FORMAT_DEFAULT
};


static inline audio_config_t audio_config_initializer(const  audio_config_base_t *base)
{
    audio_config_t config = AUDIO_CONFIG_INITIALIZER;
    config.sample_rate = base->sample_rate;
    config.channel_mask = base->channel_mask;
    config.format = base->format;
    return config;
}

/* audio hw module handle functions or structures referencing a module */
typedef int audio_module_handle_t;

/******************************
 *  Volume control
 *****************************/

/** 3 dB headroom are allowed on float samples (3db = 10^(3/20) = 1.412538).
* See: https://developer.android.com/reference/android/media/AudioTrack.html#write(float[], int, int, int)
*/
#define FLOAT_NOMINAL_RANGE_HEADROOM 1.412538

/* If the audio hardware supports gain control on some audio paths,
 * the platform can expose them in the audio_policy_configuration.xml file. The audio HAL
 * will then implement gain control functions that will use the following data
 * structures. */

/* An audio_gain struct is a representation of a gain stage.
 * A gain stage is always attached to an audio port. */
struct audio_gain  {
    audio_gain_mode_t    mode;          /* e.g. AUDIO_GAIN_MODE_JOINT */
    audio_channel_mask_t channel_mask;  /* channels which gain an be controlled.
                                           N/A if AUDIO_GAIN_MODE_CHANNELS is not supported */
    int                  min_value;     /* minimum gain value in millibels */
    int                  max_value;     /* maximum gain value in millibels */
    int                  default_value; /* default gain value in millibels */
    unsigned int         step_value;    /* gain step in millibels */
    unsigned int         min_ramp_ms;   /* minimum ramp duration in ms */
    unsigned int         max_ramp_ms;   /* maximum ramp duration in ms */
};

/* The gain configuration structure is used to get or set the gain values of a
 * given port */
struct audio_gain_config  {
    int                  index;             /* index of the corresponding audio_gain in the
                                               audio_port gains[] table */
    audio_gain_mode_t    mode;              /* mode requested for this command */
    audio_channel_mask_t channel_mask;      /* channels which gain value follows.
                                               N/A in joint mode */

    // note this "8" is not FCC_8, so it won't need to be changed for > 8 channels
    int                  values[sizeof(audio_channel_mask_t) * 8]; /* gain values in millibels
                                               for each channel ordered from LSb to MSb in
                                               channel mask. The number of values is 1 in joint
                                               mode or __builtin_popcount(channel_mask) */
    unsigned int         ramp_duration_ms; /* ramp duration in ms */
};

/******************************
 *  Routing control
 *****************************/

/* Types defined here are used to describe an audio source or sink at internal
 * framework interfaces (audio policy, patch panel) or at the audio HAL.
 * Sink and sources are grouped in a concept of “audio port” representing an
 * audio end point at the edge of the system managed by the module exposing
 * the interface. */

/* Each port has a unique ID or handle allocated by policy manager */
typedef int audio_port_handle_t;

/* the maximum length for the human-readable device name */
#define AUDIO_PORT_MAX_NAME_LEN 128

/* a union to store port configuration flags. Declared as a type so can be reused
   in framework code */
union audio_io_flags {
    audio_input_flags_t  input;
    audio_output_flags_t output;
};

/* maximum audio device address length */
#define AUDIO_DEVICE_MAX_ADDRESS_LEN 32

/* extension for audio port configuration structure when the audio port is a
 * hardware device */
struct audio_port_config_device_ext {
    audio_module_handle_t hw_module;                /* module the device is attached to */
    audio_devices_t       type;                     /* device type (e.g AUDIO_DEVICE_OUT_SPEAKER) */
    char                  address[AUDIO_DEVICE_MAX_ADDRESS_LEN]; /* device address. "" if N/A */
};

/* extension for audio port configuration structure when the audio port is a
 * sub mix */
struct audio_port_config_mix_ext {
    audio_module_handle_t hw_module;    /* module the stream is attached to */
    audio_io_handle_t handle;           /* I/O handle of the input/output stream */
    union {
        //TODO: change use case for output streams: use strategy and mixer attributes
        audio_stream_type_t stream;
        audio_source_t      source;
    } usecase;
};

/* extension for audio port configuration structure when the audio port is an
 * audio session */
struct audio_port_config_session_ext {
    audio_session_t   session; /* audio session */
};

typedef enum {
    AUDIO_PORT_ROLE_NONE = 0,
    AUDIO_PORT_ROLE_SOURCE = 1,
    AUDIO_PORT_ROLE_SINK = 2,
} audio_port_role_t;

typedef enum {
    AUDIO_PORT_TYPE_NONE = 0,
    AUDIO_PORT_TYPE_DEVICE = 1,
    AUDIO_PORT_TYPE_MIX = 2,
    AUDIO_PORT_TYPE_SESSION = 3,
} audio_port_type_t;

enum {
    AUDIO_PORT_CONFIG_SAMPLE_RATE  = 0x1u,
    AUDIO_PORT_CONFIG_CHANNEL_MASK = 0x2u,
    AUDIO_PORT_CONFIG_FORMAT       = 0x4u,
    AUDIO_PORT_CONFIG_GAIN         = 0x8u,
    AUDIO_PORT_CONFIG_FLAGS        = 0x10u,
    AUDIO_PORT_CONFIG_ALL          = AUDIO_PORT_CONFIG_SAMPLE_RATE |
                                     AUDIO_PORT_CONFIG_CHANNEL_MASK |
                                     AUDIO_PORT_CONFIG_FORMAT |
                                     AUDIO_PORT_CONFIG_GAIN |
                                     AUDIO_PORT_CONFIG_FLAGS
};

typedef enum {
    AUDIO_LATENCY_LOW = 0,
    AUDIO_LATENCY_NORMAL = 1,
} audio_mix_latency_class_t;

/* audio port configuration structure used to specify a particular configuration of
 * an audio port */
struct audio_port_config {
    audio_port_handle_t      id;           /* port unique ID */
    audio_port_role_t        role;         /* sink or source */
    audio_port_type_t        type;         /* device, mix ... */
    unsigned int             config_mask;  /* e.g AUDIO_PORT_CONFIG_ALL */
    unsigned int             sample_rate;  /* sampling rate in Hz */
    audio_channel_mask_t     channel_mask; /* channel mask if applicable */
    audio_format_t           format;       /* format if applicable */
    struct audio_gain_config gain;         /* gain to apply if applicable */
    union audio_io_flags     flags;        /* HW_AV_SYNC, DIRECT, ... */
    union {
        struct audio_port_config_device_ext  device;  /* device specific info */
        struct audio_port_config_mix_ext     mix;     /* mix specific info */
        struct audio_port_config_session_ext session; /* session specific info */
    } ext;
};


/* max number of sampling rates in audio port */
#define AUDIO_PORT_MAX_SAMPLING_RATES 32
/* max number of channel masks in audio port */
#define AUDIO_PORT_MAX_CHANNEL_MASKS 32
/* max number of audio formats in audio port */
#define AUDIO_PORT_MAX_FORMATS 32
/* max number of audio profiles in audio port. The audio profiles are used in
 * `struct audio_port_v7`. When converting between `struct audio_port` and
 * `struct audio_port_v7`, the number of audio profiles in `struct audio_port_v7`
 * must be the same as the number of formats in `struct audio_port`. Therefore,
 * the maximum number of audio profiles must be the same as the maximum number
 * of formats. */
#define AUDIO_PORT_MAX_AUDIO_PROFILES AUDIO_PORT_MAX_FORMATS
/* max number of extra audio descriptors in audio port. */
#define AUDIO_PORT_MAX_EXTRA_AUDIO_DESCRIPTORS AUDIO_PORT_MAX_FORMATS
/* max number of gain controls in audio port */
#define AUDIO_PORT_MAX_GAINS 16
/* max bytes of extra audio descriptor */
#define EXTRA_AUDIO_DESCRIPTOR_SIZE 32

/* extension for audio port structure when the audio port is a hardware device */
struct audio_port_device_ext {
    audio_module_handle_t hw_module;    /* module the device is attached to */
    audio_devices_t       type;         /* device type (e.g AUDIO_DEVICE_OUT_SPEAKER) */
    char                  address[AUDIO_DEVICE_MAX_ADDRESS_LEN];
#ifndef AUDIO_NO_SYSTEM_DECLARATIONS
    uint32_t              encapsulation_modes;
    uint32_t              encapsulation_metadata_types;
#endif
};

/* extension for audio port structure when the audio port is a sub mix */
struct audio_port_mix_ext {
    audio_module_handle_t     hw_module;     /* module the stream is attached to */
    audio_io_handle_t         handle;        /* I/O handle of the input.output stream */
    audio_mix_latency_class_t latency_class; /* latency class */
    // other attributes: routing strategies
};

/* extension for audio port structure when the audio port is an audio session */
struct audio_port_session_ext {
    audio_session_t   session; /* audio session */
};

struct audio_port {
    audio_port_handle_t      id;                 /* port unique ID */
    audio_port_role_t        role;               /* sink or source */
    audio_port_type_t        type;               /* device, mix ... */
    char                     name[AUDIO_PORT_MAX_NAME_LEN];
    unsigned int             num_sample_rates;   /* number of sampling rates in following array */
    unsigned int             sample_rates[AUDIO_PORT_MAX_SAMPLING_RATES];
    unsigned int             num_channel_masks;  /* number of channel masks in following array */
    audio_channel_mask_t     channel_masks[AUDIO_PORT_MAX_CHANNEL_MASKS];
    unsigned int             num_formats;        /* number of formats in following array */
    audio_format_t           formats[AUDIO_PORT_MAX_FORMATS];
    unsigned int             num_gains;          /* number of gains in following array */
    struct audio_gain        gains[AUDIO_PORT_MAX_GAINS];
    struct audio_port_config active_config;      /* current audio port configuration */
    union {
        struct audio_port_device_ext  device;
        struct audio_port_mix_ext     mix;
        struct audio_port_session_ext session;
    } ext;
};

typedef enum {
    AUDIO_STANDARD_NONE = 0,
    AUDIO_STANDARD_EDID = 1,
} audio_standard_t;

/**
 * Configuration described by hardware descriptor for a format that is unrecognized
 * by the platform.
 */
struct audio_extra_audio_descriptor {
    audio_standard_t standard;
    unsigned int descriptor_length;
    uint8_t descriptor[EXTRA_AUDIO_DESCRIPTOR_SIZE];
    audio_encapsulation_type_t encapsulation_type;
};

/* configurations supported for a certain format */
struct audio_profile {
    audio_format_t format;
    unsigned int num_sample_rates;  /* number of sampling rates in following array */
    unsigned int sample_rates[AUDIO_PORT_MAX_SAMPLING_RATES];
    unsigned int num_channel_masks; /* number of channel masks in following array */
    audio_channel_mask_t channel_masks[AUDIO_PORT_MAX_CHANNEL_MASKS];
    audio_encapsulation_type_t encapsulation_type;
};

struct audio_port_v7 {
    audio_port_handle_t      id;                 /* port unique ID */
    audio_port_role_t        role;               /* sink or source */
    audio_port_type_t        type;               /* device, mix ... */
    char                     name[AUDIO_PORT_MAX_NAME_LEN];
    unsigned int             num_audio_profiles; /* number of audio profiles in the following
                                                    array */
    struct audio_profile     audio_profiles[AUDIO_PORT_MAX_AUDIO_PROFILES];
    unsigned int             num_extra_audio_descriptors; /* number of extra audio descriptors in
                                                             the following array */
    struct audio_extra_audio_descriptor
            extra_audio_descriptors[AUDIO_PORT_MAX_EXTRA_AUDIO_DESCRIPTORS];
    unsigned int             num_gains;          /* number of gains in following array */
    struct audio_gain        gains[AUDIO_PORT_MAX_GAINS];
    struct audio_port_config active_config;      /* current audio port configuration */
    union {
        struct audio_port_device_ext  device;
        struct audio_port_mix_ext     mix;
        struct audio_port_session_ext session;
    } ext;
};

/* Return true when a given uint8_t array is a valid short audio descriptor. This function just
 * does basic validation by checking if the first value is not zero.
 */
static inline bool audio_is_valid_short_audio_descriptor(const uint8_t *shortAudioDescriptor,
                                                         size_t length) {
    return length != 0 && *shortAudioDescriptor != 0;
}

static inline void audio_populate_audio_port_v7(
        const struct audio_port *port, struct audio_port_v7 *portV7) {
    portV7->id = port->id;
    portV7->role = port->role;
    portV7->type = port->type;
    strncpy(portV7->name, port->name, AUDIO_PORT_MAX_NAME_LEN);
    portV7->name[AUDIO_PORT_MAX_NAME_LEN-1] = '\0';
    portV7->num_audio_profiles =
            port->num_formats > AUDIO_PORT_MAX_AUDIO_PROFILES ?
            AUDIO_PORT_MAX_AUDIO_PROFILES : port->num_formats;
    for (size_t i = 0; i < portV7->num_audio_profiles; ++i) {
        portV7->audio_profiles[i].format = port->formats[i];
        portV7->audio_profiles[i].num_sample_rates = port->num_sample_rates;
        memcpy(portV7->audio_profiles[i].sample_rates, port->sample_rates,
                port->num_sample_rates * sizeof(unsigned int));
        portV7->audio_profiles[i].num_channel_masks = port->num_channel_masks;
        memcpy(portV7->audio_profiles[i].channel_masks, port->channel_masks,
                port->num_channel_masks * sizeof(audio_channel_mask_t));
    }
    portV7->num_gains = port->num_gains;
    memcpy(portV7->gains, port->gains, port->num_gains * sizeof(struct audio_gain));
    memcpy(&portV7->active_config, &port->active_config, sizeof(struct audio_port_config));
    memcpy(&portV7->ext, &port->ext, sizeof(port->ext));
}

/* Populate the data in `struct audio_port` using data from `struct audio_port_v7`. As the
 * `struct audio_port_v7` use audio profiles to describe its capabilities, it may contain more
 * data for sample rates or channel masks than the data that can be held by `struct audio_port`.
 * Return true if all the data from `struct audio_port_v7` are converted to `struct audio_port`.
 * Otherwise, return false.
 */
static inline bool audio_populate_audio_port(
        const struct audio_port_v7 *portV7, struct audio_port *port) {
    bool allDataConverted = true;
    port->id = portV7->id;
    port->role = portV7->role;
    port->type = portV7->type;
    strncpy(port->name, portV7->name, AUDIO_PORT_MAX_NAME_LEN);
    port->name[AUDIO_PORT_MAX_NAME_LEN-1] = '\0';
    port->num_formats =
            portV7->num_audio_profiles > AUDIO_PORT_MAX_FORMATS ?
            AUDIO_PORT_MAX_FORMATS : portV7->num_audio_profiles;
    port->num_sample_rates = 0;
    port->num_channel_masks = 0;
    for (size_t i = 0; i < port->num_formats; ++i) {
        port->formats[i] = portV7->audio_profiles[i].format;
        for (size_t j = 0; j < portV7->audio_profiles[i].num_sample_rates; ++j) {
            size_t k = 0;
            for (; k < port->num_sample_rates; ++k) {
                if (port->sample_rates[k] == portV7->audio_profiles[i].sample_rates[j]) {
                    break;
                }
            }
            if (k == port->num_sample_rates) {
                if (port->num_sample_rates >= AUDIO_PORT_MAX_SAMPLING_RATES) {
                    allDataConverted = false;
                    break;
                }
                port->sample_rates[port->num_sample_rates++] =
                        portV7->audio_profiles[i].sample_rates[j];
            }
        }
        for (size_t j = 0; j < portV7->audio_profiles[i].num_channel_masks; ++j) {
            size_t k = 0;
            for (; k < port->num_channel_masks; ++k) {
                if (port->channel_masks[k] == portV7->audio_profiles[i].channel_masks[j]) {
                    break;
                }
            }
            if (k == port->num_channel_masks) {
                if (port->num_channel_masks >= AUDIO_PORT_MAX_CHANNEL_MASKS) {
                    allDataConverted = false;
                    break;
                }
                port->channel_masks[port->num_channel_masks++] =
                        portV7->audio_profiles[i].channel_masks[j];
            }
        }
    }
    port->num_gains = portV7->num_gains;
    memcpy(port->gains, portV7->gains, port->num_gains * sizeof(struct audio_gain));
    memcpy(&port->active_config, &portV7->active_config, sizeof(struct audio_port_config));
    memcpy(&port->ext, &portV7->ext, sizeof(port->ext));
    return allDataConverted && portV7->num_extra_audio_descriptors == 0;
}

static inline bool audio_gain_config_are_equal(
        const struct audio_gain_config *lhs, const struct audio_gain_config *rhs) {
    if (lhs->mode != rhs->mode) return false;
    if (lhs->mode & AUDIO_GAIN_MODE_JOINT) {
        if (lhs->values[0] != rhs->values[0]) return false;
    }
    if (lhs->mode & (AUDIO_GAIN_MODE_CHANNELS | AUDIO_GAIN_MODE_RAMP)) {
        if (lhs->channel_mask != rhs->channel_mask) return false;
        for (int i = 0; i < __builtin_popcount(lhs->channel_mask); ++i) {
            if (lhs->values[i] != rhs->values[i]) return false;
        }
    }
    return lhs->ramp_duration_ms == rhs->ramp_duration_ms;
}

static inline bool audio_has_input_direction(audio_port_type_t type, audio_port_role_t role) {
    switch (type) {
    case AUDIO_PORT_TYPE_DEVICE:
        switch (role) {
        case AUDIO_PORT_ROLE_SOURCE: return true;
        case AUDIO_PORT_ROLE_SINK: return false;
        default: return false;
        }
    case AUDIO_PORT_TYPE_MIX:
        switch (role) {
        case AUDIO_PORT_ROLE_SOURCE: return false;
        case AUDIO_PORT_ROLE_SINK: return true;
        default: return false;
        }
    default: return false;
    }
}

static inline bool audio_port_config_has_input_direction(const struct audio_port_config *port_cfg) {
    return audio_has_input_direction(port_cfg->type, port_cfg->role);
}

static inline bool audio_port_configs_are_equal(
        const struct audio_port_config *lhs, const struct audio_port_config *rhs) {
    if (lhs->role != rhs->role || lhs->type != rhs->type) return false;
    switch (lhs->type) {
    case AUDIO_PORT_TYPE_NONE: break;
    case AUDIO_PORT_TYPE_DEVICE:
        if (lhs->ext.device.hw_module != rhs->ext.device.hw_module ||
                lhs->ext.device.type != rhs->ext.device.type ||
                strncmp(lhs->ext.device.address, rhs->ext.device.address,
                        AUDIO_DEVICE_MAX_ADDRESS_LEN) != 0) {
            return false;
        }
        break;
    case AUDIO_PORT_TYPE_MIX:
        if (lhs->ext.mix.hw_module != rhs->ext.mix.hw_module ||
                lhs->ext.mix.handle != rhs->ext.mix.handle) return false;
        if (lhs->role == AUDIO_PORT_ROLE_SOURCE &&
                lhs->ext.mix.usecase.stream != rhs->ext.mix.usecase.stream) return false;
        else if (lhs->role == AUDIO_PORT_ROLE_SINK &&
                lhs->ext.mix.usecase.source != rhs->ext.mix.usecase.source) return false;
        break;
    case AUDIO_PORT_TYPE_SESSION:
        if (lhs->ext.session.session != rhs->ext.session.session) return false;
        break;
    default: return false;
    }
    return
            lhs->config_mask == rhs->config_mask &&
            ((lhs->config_mask & AUDIO_PORT_CONFIG_FLAGS) == 0 ||
                    (audio_port_config_has_input_direction(lhs) ?
                            lhs->flags.input == rhs->flags.input :
                            lhs->flags.output == rhs->flags.output)) &&
            ((lhs->config_mask & AUDIO_PORT_CONFIG_SAMPLE_RATE) == 0 ||
                    lhs->sample_rate == rhs->sample_rate) &&
            ((lhs->config_mask & AUDIO_PORT_CONFIG_CHANNEL_MASK) == 0 ||
                    lhs->channel_mask == rhs->channel_mask) &&
            ((lhs->config_mask & AUDIO_PORT_CONFIG_FORMAT) == 0 ||
                    lhs->format == rhs->format) &&
            ((lhs->config_mask & AUDIO_PORT_CONFIG_GAIN) == 0 ||
                    audio_gain_config_are_equal(&lhs->gain, &rhs->gain));
}

static inline bool audio_gains_are_equal(const struct audio_gain* lhs, const struct audio_gain* rhs) {
    return lhs->mode == rhs->mode &&
            ((lhs->mode & AUDIO_GAIN_MODE_CHANNELS) != AUDIO_GAIN_MODE_CHANNELS ||
                    lhs->channel_mask == rhs->channel_mask) &&
            lhs->min_value == rhs->min_value &&
            lhs->max_value == rhs->max_value &&
            lhs->default_value == rhs->default_value &&
            lhs->step_value == rhs->step_value &&
            lhs->min_ramp_ms == rhs->min_ramp_ms &&
            lhs->max_ramp_ms == rhs->max_ramp_ms;
}

// Define the helper functions of compare two audio_port/audio_port_v7 only in
// C++ as it is easier to compare the device capabilities.
#ifdef __cplusplus
extern "C++" {
#include <map>
#include <set>
#include <type_traits>
#include <utility>
#include <vector>

namespace {

static inline bool audio_gain_array_contains_all_elements_from(
        const struct audio_gain gains[], const size_t numGains,
        const struct audio_gain from[], size_t numFromGains) {
    for (size_t i = 0; i < numFromGains; ++i) {
        size_t j = 0;
        for (;j < numGains; ++j) {
            if (audio_gains_are_equal(&from[i], &gains[j])) {
                break;
            }
        }
        if (j == numGains) {
            return false;
        }
    }
    return true;
}

template <typename T, std::enable_if_t<std::is_same<T, struct audio_port>::value
                                    || std::is_same<T, struct audio_port_v7>::value, int> = 0>
static inline bool audio_ports_base_are_equal(const T* lhs, const T* rhs) {
    if (lhs->id != rhs->id || lhs->role != rhs->role || lhs->type != rhs->type ||
            strncmp(lhs->name, rhs->name, AUDIO_PORT_MAX_NAME_LEN) != 0 ||
            lhs->num_gains != rhs->num_gains) {
        return false;
    }
    switch (lhs->type) {
    case AUDIO_PORT_TYPE_NONE: break;
    case AUDIO_PORT_TYPE_DEVICE:
        if (
#ifndef AUDIO_NO_SYSTEM_DECLARATIONS
                lhs->ext.device.encapsulation_modes != rhs->ext.device.encapsulation_modes ||
                lhs->ext.device.encapsulation_metadata_types !=
                        rhs->ext.device.encapsulation_metadata_types ||
#endif
                lhs->ext.device.hw_module != rhs->ext.device.hw_module ||
                lhs->ext.device.type != rhs->ext.device.type ||
                strncmp(lhs->ext.device.address, rhs->ext.device.address,
                        AUDIO_DEVICE_MAX_ADDRESS_LEN) != 0) {
            return false;
        }
        break;
    case AUDIO_PORT_TYPE_MIX:
        if (lhs->ext.mix.hw_module != rhs->ext.mix.hw_module ||
                lhs->ext.mix.handle != rhs->ext.mix.handle ||
                lhs->ext.mix.latency_class != rhs->ext.mix.latency_class) {
            return false;
        }
        break;
    case AUDIO_PORT_TYPE_SESSION:
        if (lhs->ext.session.session != rhs->ext.session.session) {
            return false;
        }
        break;
    default:
        return false;
    }
    if (!audio_gain_array_contains_all_elements_from(
            lhs->gains, lhs->num_gains, rhs->gains, rhs->num_gains) ||
            !audio_gain_array_contains_all_elements_from(
                    rhs->gains, rhs->num_gains, lhs->gains, lhs->num_gains)) {
        return false;
    }
    return audio_port_configs_are_equal(&lhs->active_config, &rhs->active_config);
}

template <typename T, std::enable_if_t<std::is_same<T, audio_format_t>::value
                                    || std::is_same<T, unsigned int>::value
                                    || std::is_same<T, audio_channel_mask_t>::value, int> = 0>
static inline bool audio_capability_arrays_are_equal(
        const T lhs[], unsigned int lsize, const T rhs[], unsigned int rsize) {
    std::set<T> lhsSet(lhs, lhs + lsize);
    std::set<T> rhsSet(rhs, rhs + rsize);
    return lhsSet == rhsSet;
}

using AudioProfileMap =
        std::map<audio_format_t,
                 std::pair<std::set<unsigned int>, std::set<audio_channel_mask_t>>>;
static inline AudioProfileMap getAudioProfileMap(
        const struct audio_profile profiles[], unsigned int size) {
    AudioProfileMap audioProfiles;
    for (size_t i = 0; i < size; ++i) {
        std::set<unsigned int> sampleRates(
                profiles[i].sample_rates, profiles[i].sample_rates + profiles[i].num_sample_rates);
        std::set<audio_channel_mask_t> channelMasks(
                profiles[i].channel_masks,
                profiles[i].channel_masks + profiles[i].num_channel_masks);
        audioProfiles.emplace(profiles[i].format, std::make_pair(sampleRates, channelMasks));
    }
    return audioProfiles;
}

static inline bool audio_profile_arrays_are_equal(
        const struct audio_profile lhs[], unsigned int lsize,
        const struct audio_profile rhs[], unsigned int rsize) {
    return getAudioProfileMap(lhs, lsize) == getAudioProfileMap(rhs, rsize);
}

using ExtraAudioDescriptorMap =std::map<audio_standard_t,
                                        std::map<audio_encapsulation_type_t,
                                                 std::set<std::vector<uint8_t>>>>;

static inline ExtraAudioDescriptorMap getExtraAudioDescriptorMap(
        const struct audio_extra_audio_descriptor extraAudioDescriptors[],
        unsigned int numExtraAudioDescriptors) {
    ExtraAudioDescriptorMap extraAudioDescriptorMap;
    for (unsigned int i = 0; i < numExtraAudioDescriptors; ++i) {
        extraAudioDescriptorMap[extraAudioDescriptors[i].standard]
                [extraAudioDescriptors[i].encapsulation_type].insert(
                std::vector<uint8_t>(
                        extraAudioDescriptors[i].descriptor,
                        extraAudioDescriptors[i].descriptor
                                + extraAudioDescriptors[i].descriptor_length));
    }
    return extraAudioDescriptorMap;
}

static inline bool audio_extra_audio_descriptor_are_equal(
        const struct audio_extra_audio_descriptor lhs[], unsigned int lsize,
        const struct audio_extra_audio_descriptor rhs[], unsigned int rsize) {
    return getExtraAudioDescriptorMap(lhs, lsize) == getExtraAudioDescriptorMap(rhs, rsize);
}

} // namespace

static inline bool audio_ports_are_equal(
        const struct audio_port* lhs, const struct audio_port* rhs) {
    if (!audio_ports_base_are_equal(lhs, rhs)) {
        return false;
    }
    return audio_capability_arrays_are_equal(
            lhs->formats, lhs->num_formats, rhs->formats, rhs->num_formats) &&
            audio_capability_arrays_are_equal(
                    lhs->sample_rates, lhs->num_sample_rates,
                    rhs->sample_rates, rhs->num_sample_rates) &&
            audio_capability_arrays_are_equal(
                    lhs->channel_masks, lhs->num_channel_masks,
                    rhs->channel_masks, rhs->num_channel_masks);
}

static inline bool audio_ports_v7_are_equal(
        const struct audio_port_v7* lhs, const struct audio_port_v7* rhs) {
    if (!audio_ports_base_are_equal(lhs, rhs)) {
        return false;
    }
    return audio_profile_arrays_are_equal(
            lhs->audio_profiles, lhs->num_audio_profiles,
            rhs->audio_profiles, rhs->num_audio_profiles) &&
           audio_extra_audio_descriptor_are_equal(
                   lhs->extra_audio_descriptors, lhs->num_extra_audio_descriptors,
                   rhs->extra_audio_descriptors, rhs->num_extra_audio_descriptors);
}

} // extern "C++"
#endif // __cplusplus

/* An audio patch represents a connection between one or more source ports and
 * one or more sink ports. Patches are connected and disconnected by audio policy manager or by
 * applications via framework APIs.
 * Each patch is identified by a handle at the interface used to create that patch. For instance,
 * when a patch is created by the audio HAL, the HAL allocates and returns a handle.
 * This handle is unique to a given audio HAL hardware module.
 * But the same patch receives another system wide unique handle allocated by the framework.
 * This unique handle is used for all transactions inside the framework.
 */
typedef int audio_patch_handle_t;

#define AUDIO_PATCH_PORTS_MAX   16

struct audio_patch {
    audio_patch_handle_t id;            /* patch unique ID */
    unsigned int      num_sources;      /* number of sources in following array */
    struct audio_port_config sources[AUDIO_PATCH_PORTS_MAX];
    unsigned int      num_sinks;        /* number of sinks in following array */
    struct audio_port_config sinks[AUDIO_PATCH_PORTS_MAX];
};



/* a HW synchronization source returned by the audio HAL */
typedef uint32_t audio_hw_sync_t;

/* an invalid HW synchronization source indicating an error */
#define AUDIO_HW_SYNC_INVALID 0

/** @TODO export from .hal */
typedef enum {
    NONE    = 0x0,
    /**
     * Only set this flag if applications can access the audio buffer memory
     * shared with the backend (usually DSP) _without_ security issue.
     *
     * Setting this flag also implies that Binder will allow passing the shared memory FD
     * to applications.
     *
     * That usually implies that the kernel will prevent any access to the
     * memory surrounding the audio buffer as it could lead to a security breach.
     *
     * For example, a "/dev/snd/" file descriptor generally is not shareable,
     * but an "anon_inode:dmabuffer" file descriptor is shareable.
     * See also Linux kernel's dma_buf.
     *
     * This flag is required to support AAudio exclusive mode:
     * See: https://source.android.com/devices/audio/aaudio
     */
    AUDIO_MMAP_APPLICATION_SHAREABLE    = 0x1,
} audio_mmap_buffer_flag;

/**
 * Mmap buffer descriptor returned by audio_stream->create_mmap_buffer().
 * note\ Used by streams opened in mmap mode.
 */
struct audio_mmap_buffer_info {
    void*   shared_memory_address;  /**< base address of mmap memory buffer.
                                         For use by local process only */
    int32_t shared_memory_fd;       /**< FD for mmap memory buffer */
    int32_t buffer_size_frames;     /**< total buffer size in frames */
    int32_t burst_size_frames;      /**< transfer size granularity in frames */
    audio_mmap_buffer_flag flags;   /**< Attributes describing the buffer. */
};

/**
 * Mmap buffer read/write position returned by audio_stream->get_mmap_position().
 * note\ Used by streams opened in mmap mode.
 */
struct audio_mmap_position {
    int64_t  time_nanoseconds; /**< timestamp in ns, CLOCK_MONOTONIC */
    int32_t  position_frames;  /**< increasing 32 bit frame count reset when stream->stop()
                                    is called */
};

/** Metadata of a playback track for an in stream. */
typedef struct playback_track_metadata {
    audio_usage_t usage;
    audio_content_type_t content_type;
    float gain; // Normalized linear volume. 0=silence, 1=0dbfs...
} playback_track_metadata_t;

/** Metadata of a record track for an out stream. */
typedef struct record_track_metadata {
    audio_source_t source;
    float gain; // Normalized linear volume. 0=silence, 1=0dbfs...
    // For record tracks originating from a software patch, the dest_device
    // fields provide information about the downstream device.
    audio_devices_t dest_device;
    char dest_device_address[AUDIO_DEVICE_MAX_ADDRESS_LEN];
} record_track_metadata_t;

/** Metadata of a playback track for an in stream. */
typedef struct playback_track_metadata_v7 {
    struct playback_track_metadata base;
    audio_channel_mask_t channel_mask;
    char tags[AUDIO_ATTRIBUTES_TAGS_MAX_SIZE]; /* UTF8 */
} playback_track_metadata_v7_t;

/** Metadata of a record track for an out stream. */
typedef struct record_track_metadata_v7 {
    struct record_track_metadata base;
    audio_channel_mask_t channel_mask;
    char tags[AUDIO_ATTRIBUTES_TAGS_MAX_SIZE]; /* UTF8 */
} record_track_metadata_v7_t;

static inline void playback_track_metadata_to_v7(struct playback_track_metadata_v7 *dst,
                                                 const struct playback_track_metadata *src) {
    dst->base = *src;
    dst->channel_mask = AUDIO_CHANNEL_NONE;
    dst->tags[0] = '\0';
}

static inline void playback_track_metadata_from_v7(struct playback_track_metadata *dst,
                                                   const struct playback_track_metadata_v7 *src) {
    *dst = src->base;
}

static inline void record_track_metadata_to_v7(struct record_track_metadata_v7 *dst,
                                               const struct record_track_metadata *src) {
    dst->base = *src;
    dst->channel_mask = AUDIO_CHANNEL_NONE;
    dst->tags[0] = '\0';
}

static inline void record_track_metadata_from_v7(struct record_track_metadata *dst,
                                                 const struct record_track_metadata_v7 *src) {
    *dst = src->base;
}

/******************************
 *  Helper functions
 *****************************/

// see also: std::binary_search
// search range [left, right)
static inline bool audio_binary_search_device_array(const audio_devices_t audio_array[],
                                                    size_t left, size_t right,
                                                    audio_devices_t target)
{
    if (right <= left || target < audio_array[left] || target > audio_array[right - 1]) {
        return false;
    }

    while (left < right) {
        const size_t mid = left + (right - left) / 2;
        if (audio_array[mid] == target) {
            return true;
        } else if (audio_array[mid] < target) {
            left = mid + 1;
        } else {
            right = mid;
        }
    }
    return false;
}

static inline bool audio_is_output_device(audio_devices_t device)
{
    switch (device) {
    case AUDIO_DEVICE_OUT_SPEAKER_SAFE:
    case AUDIO_DEVICE_OUT_SPEAKER:
    case AUDIO_DEVICE_OUT_BLUETOOTH_A2DP:
    case AUDIO_DEVICE_OUT_WIRED_HEADSET:
    case AUDIO_DEVICE_OUT_USB_HEADSET:
    case AUDIO_DEVICE_OUT_BLUETOOTH_SCO:
    case AUDIO_DEVICE_OUT_EARPIECE:
    case AUDIO_DEVICE_OUT_REMOTE_SUBMIX:
    case AUDIO_DEVICE_OUT_TELEPHONY_TX:
        // Search the most common devices first as these devices are most likely
        // to be used. Put the most common devices in the order of the likelihood
        // of usage to get a quick return.
        return true;
    default:
        // Binary seach all devices if the device is not a most common device.
        return audio_binary_search_device_array(
                AUDIO_DEVICE_OUT_ALL_ARRAY, 0 /*left*/, AUDIO_DEVICE_OUT_CNT, device);
    }
}

static inline bool audio_is_input_device(audio_devices_t device)
{
    switch (device) {
    case AUDIO_DEVICE_IN_BUILTIN_MIC:
    case AUDIO_DEVICE_IN_BACK_MIC:
    case AUDIO_DEVICE_IN_BLUETOOTH_SCO_HEADSET:
    case AUDIO_DEVICE_IN_WIRED_HEADSET:
    case AUDIO_DEVICE_IN_USB_HEADSET:
    case AUDIO_DEVICE_IN_REMOTE_SUBMIX:
    case AUDIO_DEVICE_IN_TELEPHONY_RX:
        // Search the most common devices first as these devices are most likely
        // to be used. Put the most common devices in the order of the likelihood
        // of usage to get a quick return.
        return true;
    default:
        // Binary seach all devices if the device is not a most common device.
        return audio_binary_search_device_array(
                AUDIO_DEVICE_IN_ALL_ARRAY, 0 /*left*/, AUDIO_DEVICE_IN_CNT, device);
    }
}

#ifdef __cplusplus
// Some effects use `uint32_t` directly for device.
static inline bool audio_is_input_device(uint32_t device) {
    return audio_is_input_device(static_cast<audio_devices_t>(device));
}
// This needs to be used when `audio_is_input_device` is passed
// to an STL algorithm, as otherwise the compiler can't resolve
// the overload at that point--the type of the container elements
// doesn't appear in the predicate parameter type definition.
const auto audio_call_is_input_device = [](auto x) { return audio_is_input_device(x); };
#endif


// TODO: this function expects a combination of audio device types as parameter. It should
// be deprecated as audio device types should not be use as bit mask any more since R.
static inline bool audio_is_output_devices(audio_devices_t device)
{
    return (device & AUDIO_DEVICE_BIT_IN) == 0;
}

static inline bool audio_is_a2dp_in_device(audio_devices_t device)
{
    return device == AUDIO_DEVICE_IN_BLUETOOTH_A2DP;
}

static inline bool audio_is_a2dp_out_device(audio_devices_t device)
{
    return audio_binary_search_device_array(
            AUDIO_DEVICE_OUT_ALL_A2DP_ARRAY, 0 /*left*/, AUDIO_DEVICE_OUT_A2DP_CNT, device);
}

// Deprecated - use audio_is_a2dp_out_device() instead
static inline bool audio_is_a2dp_device(audio_devices_t device)
{
    return audio_is_a2dp_out_device(device);
}

static inline bool audio_is_bluetooth_out_sco_device(audio_devices_t device)
{
    return audio_binary_search_device_array(
            AUDIO_DEVICE_OUT_ALL_SCO_ARRAY, 0 /*left*/, AUDIO_DEVICE_OUT_SCO_CNT, device);
}

static inline bool audio_is_bluetooth_in_sco_device(audio_devices_t device)
{
    return audio_binary_search_device_array(
            AUDIO_DEVICE_IN_ALL_SCO_ARRAY, 0 /*left*/, AUDIO_DEVICE_IN_SCO_CNT, device);
}

static inline bool audio_is_bluetooth_sco_device(audio_devices_t device)
{
    return audio_is_bluetooth_out_sco_device(device) ||
            audio_is_bluetooth_in_sco_device(device);
}

static inline bool audio_is_hearing_aid_out_device(audio_devices_t device)
{
    return device == AUDIO_DEVICE_OUT_HEARING_AID;
}

static inline bool audio_is_usb_out_device(audio_devices_t device)
{
    return audio_binary_search_device_array(
            AUDIO_DEVICE_OUT_ALL_USB_ARRAY, 0 /*left*/, AUDIO_DEVICE_OUT_USB_CNT, device);
}

static inline bool audio_is_usb_in_device(audio_devices_t device)
{
    return audio_binary_search_device_array(
            AUDIO_DEVICE_IN_ALL_USB_ARRAY, 0 /*left*/, AUDIO_DEVICE_IN_USB_CNT, device);
}

/* OBSOLETE - use audio_is_usb_out_device() instead. */
static inline bool audio_is_usb_device(audio_devices_t device)
{
    return audio_is_usb_out_device(device);
}

static inline bool audio_is_remote_submix_device(audio_devices_t device)
{
    return device == AUDIO_DEVICE_OUT_REMOTE_SUBMIX ||
           device == AUDIO_DEVICE_IN_REMOTE_SUBMIX;
}

static inline bool audio_is_digital_out_device(audio_devices_t device)
{
    return audio_binary_search_device_array(
            AUDIO_DEVICE_OUT_ALL_DIGITAL_ARRAY, 0 /*left*/, AUDIO_DEVICE_OUT_DIGITAL_CNT, device);
}

static inline bool audio_is_digital_in_device(audio_devices_t device)
{
    return audio_binary_search_device_array(
            AUDIO_DEVICE_IN_ALL_DIGITAL_ARRAY, 0 /*left*/, AUDIO_DEVICE_IN_DIGITAL_CNT, device);
}

static inline bool audio_device_is_digital(audio_devices_t device) {
    return audio_is_digital_in_device(device) ||
           audio_is_digital_out_device(device);
}

static inline bool audio_is_ble_out_device(audio_devices_t device)
{
    return audio_binary_search_device_array(
            AUDIO_DEVICE_OUT_ALL_BLE_ARRAY, 0 /*left*/, AUDIO_DEVICE_OUT_BLE_CNT, device);
}

static inline bool audio_is_ble_unicast_device(audio_devices_t device)
{
    return audio_binary_search_device_array(
            AUDIO_DEVICE_OUT_BLE_UNICAST_ARRAY, 0 /*left*/,
            AUDIO_DEVICE_OUT_BLE_UNICAST_CNT, device);
}

static inline bool audio_is_ble_in_device(audio_devices_t device)
{
    return audio_binary_search_device_array(
            AUDIO_DEVICE_IN_ALL_BLE_ARRAY, 0 /*left*/, AUDIO_DEVICE_IN_BLE_CNT, device);
}

static inline bool audio_is_ble_device(audio_devices_t device) {
    return audio_is_ble_in_device(device) ||
           audio_is_ble_out_device(device);
}

/* Returns true if:
 *  representation is valid, and
 *  there is at least one channel bit set which _could_ correspond to an input channel, and
 *  there are no channel bits set which could _not_ correspond to an input channel.
 * Otherwise returns false.
 */
static inline bool audio_is_input_channel(audio_channel_mask_t channel)
{
    uint32_t bits = audio_channel_mask_get_bits(channel);
    switch (audio_channel_mask_get_representation(channel)) {
    case AUDIO_CHANNEL_REPRESENTATION_POSITION:
        if (bits & ~AUDIO_CHANNEL_IN_ALL) {
            bits = 0;
        }
        FALLTHROUGH_INTENDED;
    case AUDIO_CHANNEL_REPRESENTATION_INDEX:
        return bits != 0;
    default:
        return false;
    }
}

/* Returns true if:
 *  representation is valid, and
 *  there is at least one channel bit set which _could_ correspond to an output channel, and
 *  there are no channel bits set which could _not_ correspond to an output channel.
 * Otherwise returns false.
 */
static inline bool audio_is_output_channel(audio_channel_mask_t channel)
{
    uint32_t bits = audio_channel_mask_get_bits(channel);
    switch (audio_channel_mask_get_representation(channel)) {
    case AUDIO_CHANNEL_REPRESENTATION_POSITION:
        if (bits & ~AUDIO_CHANNEL_OUT_ALL) {
            bits = 0;
        }
        FALLTHROUGH_INTENDED;
    case AUDIO_CHANNEL_REPRESENTATION_INDEX:
        return bits != 0;
    default:
        return false;
    }
}

/* Returns the number of channels from an input channel mask,
 * used in the context of audio input or recording.
 * If a channel bit is set which could _not_ correspond to an input channel,
 * it is excluded from the count.
 * Returns zero if the representation is invalid.
 */
static inline uint32_t audio_channel_count_from_in_mask(audio_channel_mask_t channel)
{
    uint32_t bits = audio_channel_mask_get_bits(channel);
    switch (audio_channel_mask_get_representation(channel)) {
    case AUDIO_CHANNEL_REPRESENTATION_POSITION:
        // TODO: We can now merge with from_out_mask and remove anding
        bits &= AUDIO_CHANNEL_IN_ALL;
        FALLTHROUGH_INTENDED;
    case AUDIO_CHANNEL_REPRESENTATION_INDEX:
        return __builtin_popcount(bits);
    default:
        return 0;
    }
}

#ifdef __cplusplus
// FIXME(b/169889714): buffer_config_t uses `uint32_t` for the mask.
// A lot of effects code thus use `uint32_t` directly.
static inline uint32_t audio_channel_count_from_in_mask(uint32_t mask) {
    return audio_channel_count_from_in_mask(static_cast<audio_channel_mask_t>(mask));
}
#endif

/* Returns the number of channels from an output channel mask,
 * used in the context of audio output or playback.
 * If a channel bit is set which could _not_ correspond to an output channel,
 * it is excluded from the count.
 * Returns zero if the representation is invalid.
 */
static inline uint32_t audio_channel_count_from_out_mask(audio_channel_mask_t channel)
{
    uint32_t bits = audio_channel_mask_get_bits(channel);
    switch (audio_channel_mask_get_representation(channel)) {
    case AUDIO_CHANNEL_REPRESENTATION_POSITION:
        // TODO: We can now merge with from_in_mask and remove anding
        bits &= AUDIO_CHANNEL_OUT_ALL;
        FALLTHROUGH_INTENDED;
    case AUDIO_CHANNEL_REPRESENTATION_INDEX:
        return __builtin_popcount(bits);
    default:
        return 0;
    }
}

#ifdef __cplusplus
// FIXME(b/169889714): buffer_config_t uses `uint32_t` for the mask.
// A lot of effects code thus use `uint32_t` directly.
static inline uint32_t audio_channel_count_from_out_mask(uint32_t mask) {
    return audio_channel_count_from_out_mask(static_cast<audio_channel_mask_t>(mask));
}
#endif

/* Derive a channel mask for index assignment from a channel count.
 * Returns the matching channel mask,
 * or AUDIO_CHANNEL_NONE if the channel count is zero,
 * or AUDIO_CHANNEL_INVALID if the channel count exceeds AUDIO_CHANNEL_COUNT_MAX.
 */
static inline audio_channel_mask_t audio_channel_mask_for_index_assignment_from_count(
        uint32_t channel_count)
{
    if (channel_count == 0) {
        return AUDIO_CHANNEL_NONE;
    }
    if (channel_count > AUDIO_CHANNEL_COUNT_MAX) {
        return AUDIO_CHANNEL_INVALID;
    }
    uint32_t bits = (1 << channel_count) - 1;
    return audio_channel_mask_from_representation_and_bits(
            AUDIO_CHANNEL_REPRESENTATION_INDEX, bits);
}

/* Derive an output channel mask for position assignment from a channel count.
 * This is to be used when the content channel mask is unknown. The 1, 2, 4, 5, 6, 7 and 8 channel
 * cases are mapped to the standard game/home-theater layouts, but note that 4 is mapped to quad,
 * and not stereo + FC + mono surround. A channel count of 3 is arbitrarily mapped to stereo + FC
 * for continuity with stereo.
 * Returns the matching channel mask,
 * or AUDIO_CHANNEL_NONE if the channel count is zero,
 * or AUDIO_CHANNEL_INVALID if the channel count exceeds that of the
 * configurations for which a default output channel mask is defined.
 */
static inline audio_channel_mask_t audio_channel_out_mask_from_count(uint32_t channel_count)
{
    uint32_t bits;
    switch (channel_count) {
    case 0:
        return AUDIO_CHANNEL_NONE;
    case 1:
        bits = AUDIO_CHANNEL_OUT_MONO;
        break;
    case 2:
        bits = AUDIO_CHANNEL_OUT_STEREO;
        break;
    case 3: // 2.1
        bits = AUDIO_CHANNEL_OUT_STEREO | AUDIO_CHANNEL_OUT_LOW_FREQUENCY;
        break;
    case 4: // 4.0
        bits = AUDIO_CHANNEL_OUT_QUAD;
        break;
    case 5: // 5.0
        bits = AUDIO_CHANNEL_OUT_QUAD | AUDIO_CHANNEL_OUT_FRONT_CENTER;
        break;
    case 6: // 5.1
        bits = AUDIO_CHANNEL_OUT_5POINT1;
        break;
    case 7: // 6.1
        bits = AUDIO_CHANNEL_OUT_5POINT1 | AUDIO_CHANNEL_OUT_BACK_CENTER;
        break;
    case FCC_8:
        bits = AUDIO_CHANNEL_OUT_7POINT1;
        break;
    case FCC_12:
        bits = AUDIO_CHANNEL_OUT_7POINT1POINT4;
        break;
    case FCC_24:
        bits = AUDIO_CHANNEL_OUT_22POINT2;
        break;
    default:
        return AUDIO_CHANNEL_INVALID;
    }
    return audio_channel_mask_from_representation_and_bits(
            AUDIO_CHANNEL_REPRESENTATION_POSITION, bits);
}

/* Derive a default input channel mask from a channel count.
 * Assumes a position mask for mono and stereo, or an index mask for channel counts > 2.
 * Returns the matching channel mask,
 * or AUDIO_CHANNEL_NONE if the channel count is zero,
 * or AUDIO_CHANNEL_INVALID if the channel count exceeds that of the
 * configurations for which a default input channel mask is defined.
 */
static inline audio_channel_mask_t audio_channel_in_mask_from_count(uint32_t channel_count)
{
    uint32_t bits;
    switch (channel_count) {
    case 0:
        return AUDIO_CHANNEL_NONE;
    case 1:
        bits = AUDIO_CHANNEL_IN_MONO;
        break;
    case 2:
        bits = AUDIO_CHANNEL_IN_STEREO;
        break;
    default:
        if (channel_count <= FCC_LIMIT) {
            return audio_channel_mask_for_index_assignment_from_count(channel_count);
        }
        return AUDIO_CHANNEL_INVALID;
    }
    return audio_channel_mask_from_representation_and_bits(
            AUDIO_CHANNEL_REPRESENTATION_POSITION, bits);
}

/* Derive a default haptic channel mask from a channel count.
 */
static inline audio_channel_mask_t haptic_channel_mask_from_count(uint32_t channel_count)
{
    switch(channel_count) {
    case 0:
        return AUDIO_CHANNEL_NONE;
    case 1:
        return AUDIO_CHANNEL_OUT_HAPTIC_A;
    case 2:
        return AUDIO_CHANNEL_OUT_HAPTIC_AB;
    default:
        return AUDIO_CHANNEL_INVALID;
    }
}

static inline audio_channel_mask_t audio_channel_mask_in_to_out(audio_channel_mask_t in)
{
    switch (in) {
    case AUDIO_CHANNEL_IN_MONO:
        return AUDIO_CHANNEL_OUT_MONO;
    case AUDIO_CHANNEL_IN_STEREO:
        return AUDIO_CHANNEL_OUT_STEREO;
    case AUDIO_CHANNEL_IN_5POINT1:
        return AUDIO_CHANNEL_OUT_5POINT1;
    case AUDIO_CHANNEL_IN_3POINT1POINT2:
        return AUDIO_CHANNEL_OUT_3POINT1POINT2;
    case AUDIO_CHANNEL_IN_3POINT0POINT2:
        return AUDIO_CHANNEL_OUT_3POINT0POINT2;
    case AUDIO_CHANNEL_IN_2POINT1POINT2:
        return AUDIO_CHANNEL_OUT_2POINT1POINT2;
    case AUDIO_CHANNEL_IN_2POINT0POINT2:
        return AUDIO_CHANNEL_OUT_2POINT0POINT2;
    default:
        return AUDIO_CHANNEL_INVALID;
    }
}

static inline audio_channel_mask_t audio_channel_mask_out_to_in(audio_channel_mask_t out)
{
    switch (out) {
    case AUDIO_CHANNEL_OUT_MONO:
        return AUDIO_CHANNEL_IN_MONO;
    case AUDIO_CHANNEL_OUT_STEREO:
        return AUDIO_CHANNEL_IN_STEREO;
    case AUDIO_CHANNEL_OUT_5POINT1:
        return AUDIO_CHANNEL_IN_5POINT1;
    case AUDIO_CHANNEL_OUT_3POINT1POINT2:
        return AUDIO_CHANNEL_IN_3POINT1POINT2;
    case AUDIO_CHANNEL_OUT_3POINT0POINT2:
        return AUDIO_CHANNEL_IN_3POINT0POINT2;
    case AUDIO_CHANNEL_OUT_2POINT1POINT2:
        return AUDIO_CHANNEL_IN_2POINT1POINT2;
    case AUDIO_CHANNEL_OUT_2POINT0POINT2:
        return AUDIO_CHANNEL_IN_2POINT0POINT2;
    default:
        return AUDIO_CHANNEL_INVALID;
    }
}

static inline bool audio_channel_position_mask_is_out_canonical(audio_channel_mask_t channelMask)
{
    if (audio_channel_mask_get_representation(channelMask)
            != AUDIO_CHANNEL_REPRESENTATION_POSITION) {
        return false;
    }
    const uint32_t audioChannelCount = audio_channel_count_from_out_mask(
            (audio_channel_mask_t)(channelMask & ~AUDIO_CHANNEL_HAPTIC_ALL));
    const uint32_t hapticChannelCount = audio_channel_count_from_out_mask(
            (audio_channel_mask_t)(channelMask & AUDIO_CHANNEL_HAPTIC_ALL));
    return channelMask == (audio_channel_mask_t)(
            audio_channel_out_mask_from_count(audioChannelCount) |
            haptic_channel_mask_from_count(hapticChannelCount));
}

static inline bool audio_is_valid_format(audio_format_t format)
{
    switch (format & AUDIO_FORMAT_MAIN_MASK) {
    case AUDIO_FORMAT_PCM:
        switch (format) {
        case AUDIO_FORMAT_PCM_16_BIT:
        case AUDIO_FORMAT_PCM_8_BIT:
        case AUDIO_FORMAT_PCM_32_BIT:
        case AUDIO_FORMAT_PCM_8_24_BIT:
        case AUDIO_FORMAT_PCM_FLOAT:
        case AUDIO_FORMAT_PCM_24_BIT_PACKED:
            return true;
        default:
            return false;
        }
        /* not reached */
    case AUDIO_FORMAT_MP3:
    case AUDIO_FORMAT_AMR_NB:
    case AUDIO_FORMAT_AMR_WB:
        return true;
    case AUDIO_FORMAT_AAC:
        switch (format) {
        case AUDIO_FORMAT_AAC:
        case AUDIO_FORMAT_AAC_MAIN:
        case AUDIO_FORMAT_AAC_LC:
        case AUDIO_FORMAT_AAC_SSR:
        case AUDIO_FORMAT_AAC_LTP:
        case AUDIO_FORMAT_AAC_HE_V1:
        case AUDIO_FORMAT_AAC_SCALABLE:
        case AUDIO_FORMAT_AAC_ERLC:
        case AUDIO_FORMAT_AAC_LD:
        case AUDIO_FORMAT_AAC_HE_V2:
        case AUDIO_FORMAT_AAC_ELD:
        case AUDIO_FORMAT_AAC_XHE:
            return true;
        default:
            return false;
        }
        /* not reached */
    case AUDIO_FORMAT_HE_AAC_V1:
    case AUDIO_FORMAT_HE_AAC_V2:
    case AUDIO_FORMAT_VORBIS:
    case AUDIO_FORMAT_OPUS:
    case AUDIO_FORMAT_AC3:
        return true;
    case AUDIO_FORMAT_E_AC3:
        switch (format) {
        case AUDIO_FORMAT_E_AC3:
        case AUDIO_FORMAT_E_AC3_JOC:
            return true;
        default:
            return false;
        }
        /* not reached */
    case AUDIO_FORMAT_DTS:
    case AUDIO_FORMAT_DTS_HD:
    case AUDIO_FORMAT_IEC60958:
    case AUDIO_FORMAT_IEC61937:
    case AUDIO_FORMAT_DOLBY_TRUEHD:
    case AUDIO_FORMAT_EVRC:
    case AUDIO_FORMAT_EVRCB:
    case AUDIO_FORMAT_EVRCWB:
    case AUDIO_FORMAT_EVRCNW:
    case AUDIO_FORMAT_AAC_ADIF:
    case AUDIO_FORMAT_WMA:
    case AUDIO_FORMAT_WMA_PRO:
    case AUDIO_FORMAT_AMR_WB_PLUS:
    case AUDIO_FORMAT_MP2:
    case AUDIO_FORMAT_QCELP:
    case AUDIO_FORMAT_DSD:
    case AUDIO_FORMAT_FLAC:
    case AUDIO_FORMAT_ALAC:
    case AUDIO_FORMAT_APE:
        return true;
    case AUDIO_FORMAT_AAC_ADTS:
        switch (format) {
        case AUDIO_FORMAT_AAC_ADTS:
        case AUDIO_FORMAT_AAC_ADTS_MAIN:
        case AUDIO_FORMAT_AAC_ADTS_LC:
        case AUDIO_FORMAT_AAC_ADTS_SSR:
        case AUDIO_FORMAT_AAC_ADTS_LTP:
        case AUDIO_FORMAT_AAC_ADTS_HE_V1:
        case AUDIO_FORMAT_AAC_ADTS_SCALABLE:
        case AUDIO_FORMAT_AAC_ADTS_ERLC:
        case AUDIO_FORMAT_AAC_ADTS_LD:
        case AUDIO_FORMAT_AAC_ADTS_HE_V2:
        case AUDIO_FORMAT_AAC_ADTS_ELD:
        case AUDIO_FORMAT_AAC_ADTS_XHE:
            return true;
        default:
            return false;
        }
        /* not reached */
    case AUDIO_FORMAT_SBC:
    case AUDIO_FORMAT_APTX:
    case AUDIO_FORMAT_APTX_HD:
    case AUDIO_FORMAT_AC4:
    case AUDIO_FORMAT_LDAC:
        return true;
    case AUDIO_FORMAT_MAT:
        switch (format) {
        case AUDIO_FORMAT_MAT:
        case AUDIO_FORMAT_MAT_1_0:
        case AUDIO_FORMAT_MAT_2_0:
        case AUDIO_FORMAT_MAT_2_1:
            return true;
        default:
            return false;
        }
        /* not reached */
    case AUDIO_FORMAT_AAC_LATM:
        switch (format) {
        case AUDIO_FORMAT_AAC_LATM:
        case AUDIO_FORMAT_AAC_LATM_LC:
        case AUDIO_FORMAT_AAC_LATM_HE_V1:
        case AUDIO_FORMAT_AAC_LATM_HE_V2:
            return true;
        default:
            return false;
        }
        /* not reached */
    case AUDIO_FORMAT_CELT:
    case AUDIO_FORMAT_APTX_ADAPTIVE:
    case AUDIO_FORMAT_LHDC:
    case AUDIO_FORMAT_LHDC_LL:
    case AUDIO_FORMAT_APTX_TWSP:
    case AUDIO_FORMAT_LC3:
<<<<<<< HEAD
    case VX_AUDIO_FORMAT_APTX_ADAPTIVE_QLEA:
=======
//    case AUDIO_FORMAT_APTX_ADAPTIVE_QLEA:
>>>>>>> a8d8a26b
        return true;
    case AUDIO_FORMAT_MPEGH:
        switch (format) {
        case AUDIO_FORMAT_MPEGH_BL_L3:
        case AUDIO_FORMAT_MPEGH_BL_L4:
        case AUDIO_FORMAT_MPEGH_LC_L3:
        case AUDIO_FORMAT_MPEGH_LC_L4:
            return true;
        default:
            return false;
        }
        /* not reached */
    case AUDIO_FORMAT_DTS_UHD:
    case AUDIO_FORMAT_DRA:
        return true;
    default:
        return false;
    }
}

static inline bool audio_is_iec61937_compatible(audio_format_t format)
{
    switch (format) {
    case AUDIO_FORMAT_AC3:         // IEC 61937-3:2017
    case AUDIO_FORMAT_AC4:         // IEC 61937-14:2017
    case AUDIO_FORMAT_E_AC3:       // IEC 61937-3:2017
    case AUDIO_FORMAT_E_AC3_JOC:   // IEC 61937-3:2017
    case AUDIO_FORMAT_MAT:         // IEC 61937-9:2017
    case AUDIO_FORMAT_MAT_1_0:     // IEC 61937-9:2017
    case AUDIO_FORMAT_MAT_2_0:     // IEC 61937-9:2017
    case AUDIO_FORMAT_MAT_2_1:     // IEC 61937-9:2017
    case AUDIO_FORMAT_MPEGH_BL_L3: // IEC 61937-13:2018
    case AUDIO_FORMAT_MPEGH_BL_L4: // IEC 61937-13:2018
    case AUDIO_FORMAT_MPEGH_LC_L3: // IEC 61937-13:2018
    case AUDIO_FORMAT_MPEGH_LC_L4: // IEC 61937-13:2018
        return true;
    default:
        return false;
    }
}

/**
 * Extract the primary format, eg. PCM, AC3, etc.
 */
static inline audio_format_t audio_get_main_format(audio_format_t format)
{
    return (audio_format_t)(format & AUDIO_FORMAT_MAIN_MASK);
}

/**
 * Is the data plain PCM samples that can be scaled and mixed?
 */
static inline bool audio_is_linear_pcm(audio_format_t format)
{
    return (audio_get_main_format(format) == AUDIO_FORMAT_PCM);
}

/**
 * For this format, is the number of PCM audio frames directly proportional
 * to the number of data bytes?
 *
 * In other words, is the format transported as PCM audio samples,
 * but not necessarily scalable or mixable.
 * This returns true for real PCM, but also for AUDIO_FORMAT_IEC61937,
 * which is transported as 16 bit PCM audio, but where the encoded data
 * cannot be mixed or scaled.
 */
static inline bool audio_has_proportional_frames(audio_format_t format)
{
    audio_format_t mainFormat = audio_get_main_format(format);
    return (mainFormat == AUDIO_FORMAT_PCM
            || mainFormat == AUDIO_FORMAT_IEC61937);
}

static inline size_t audio_bytes_per_sample(audio_format_t format)
{
    size_t size = 0;

    switch (format) {
    case AUDIO_FORMAT_PCM_32_BIT:
    case AUDIO_FORMAT_PCM_8_24_BIT:
        size = sizeof(int32_t);
        break;
    case AUDIO_FORMAT_PCM_24_BIT_PACKED:
        size = sizeof(uint8_t) * 3;
        break;
    case AUDIO_FORMAT_PCM_16_BIT:
    case AUDIO_FORMAT_IEC61937:
        size = sizeof(int16_t);
        break;
    case AUDIO_FORMAT_PCM_8_BIT:
        size = sizeof(uint8_t);
        break;
    case AUDIO_FORMAT_PCM_FLOAT:
        size = sizeof(float);
        break;
    default:
        break;
    }
    return size;
}

static inline size_t audio_bytes_per_frame(uint32_t channel_count, audio_format_t format)
{
    // cannot overflow for reasonable channel_count
    return channel_count * audio_bytes_per_sample(format);
}

/* converts device address to string sent to audio HAL via set_parameters */
static inline char *audio_device_address_to_parameter(audio_devices_t device, const char *address)
{
    const size_t kSize = AUDIO_DEVICE_MAX_ADDRESS_LEN + sizeof("a2dp_source_address=");
    char param[kSize];

    if (device == AUDIO_DEVICE_IN_BLUETOOTH_A2DP) {
        snprintf(param, kSize, "%s=%s", "a2dp_source_address", address);
    } else if (audio_is_a2dp_out_device(device)) {
        snprintf(param, kSize, "%s=%s", "a2dp_sink_address", address);
    } else if (audio_is_remote_submix_device(device)) {
        snprintf(param, kSize, "%s=%s", "mix", address);
    } else {
        snprintf(param, kSize, "%s", address);
    }
    return strdup(param);
}

static inline bool audio_is_valid_audio_source(audio_source_t audioSource)
{
    switch (audioSource) {
    case AUDIO_SOURCE_MIC:
    case AUDIO_SOURCE_VOICE_UPLINK:
    case AUDIO_SOURCE_VOICE_DOWNLINK:
    case AUDIO_SOURCE_VOICE_CALL:
    case AUDIO_SOURCE_CAMCORDER:
    case AUDIO_SOURCE_VOICE_RECOGNITION:
    case AUDIO_SOURCE_VOICE_COMMUNICATION:
    case AUDIO_SOURCE_REMOTE_SUBMIX:
    case AUDIO_SOURCE_UNPROCESSED:
    case AUDIO_SOURCE_VOICE_PERFORMANCE:
    case AUDIO_SOURCE_ECHO_REFERENCE:
    case AUDIO_SOURCE_FM_TUNER:
#ifndef AUDIO_NO_SYSTEM_DECLARATIONS
    case AUDIO_SOURCE_HOTWORD:
#endif // AUDIO_NO_SYSTEM_DECLARATIONS
    case AUDIO_SOURCE_ULTRASOUND:
        return true;
    default:
        return false;
    }
}

#ifndef AUDIO_NO_SYSTEM_DECLARATIONS

static inline bool audio_port_config_has_hw_av_sync(const struct audio_port_config *port_cfg) {
    if (!(port_cfg->config_mask & AUDIO_PORT_CONFIG_FLAGS)) {
        return false;
    }
    return audio_port_config_has_input_direction(port_cfg) ?
            port_cfg->flags.input & AUDIO_INPUT_FLAG_HW_AV_SYNC
            : port_cfg->flags.output & AUDIO_OUTPUT_FLAG_HW_AV_SYNC;
}

static inline bool audio_patch_has_hw_av_sync(const struct audio_patch *patch) {
    for (unsigned int i = 0; i < patch->num_sources; ++i) {
        if (audio_port_config_has_hw_av_sync(&patch->sources[i])) return true;
    }
    for (unsigned int i = 0; i < patch->num_sinks; ++i) {
        if (audio_port_config_has_hw_av_sync(&patch->sinks[i])) return true;
    }
    return false;
}

static inline bool audio_patch_is_valid(const struct audio_patch *patch) {
    // Note that patch can have no sinks.
    return patch->num_sources != 0 && patch->num_sources <= AUDIO_PATCH_PORTS_MAX &&
            patch->num_sinks <= AUDIO_PATCH_PORTS_MAX;
}

// Note that when checking for equality the order of ports must match.
// Patches will not be equivalent if they contain the same ports but they are permuted differently.
static inline bool audio_patches_are_equal(
        const struct audio_patch *lhs, const struct audio_patch *rhs) {
    if (!audio_patch_is_valid(lhs) || !audio_patch_is_valid(rhs)) return false;
    if (lhs->num_sources != rhs->num_sources || lhs->num_sinks != rhs->num_sinks) return false;
    for (unsigned int i = 0; i < lhs->num_sources; ++i) {
        if (!audio_port_configs_are_equal(&lhs->sources[i], &rhs->sources[i])) return false;
    }
    for (unsigned int i = 0; i < lhs->num_sinks; ++i) {
        if (!audio_port_configs_are_equal(&lhs->sinks[i], &rhs->sinks[i])) return false;
    }
    return true;
}

#endif

// Unique effect ID (can be generated from the following site:
//  http://www.itu.int/ITU-T/asn1/uuid.html)
// This struct is used for effects identification and in soundtrigger.
typedef struct audio_uuid_s {
    uint32_t timeLow;
    uint16_t timeMid;
    uint16_t timeHiAndVersion;
    uint16_t clockSeq;
    uint8_t node[6];
} audio_uuid_t;

/* A 3D point which could be used to represent geometric location
 * or orientation of a microphone.
 */
struct audio_microphone_coordinate {
    float x;
    float y;
    float z;
};

/* An number to indicate which group the microphone locate. Main body is
 * usually group 0. Developer could use this value to group the microphones
 * that locate on the same peripheral or attachments.
 */
typedef int audio_microphone_group_t;

/* the maximum length for the microphone id */
#define AUDIO_MICROPHONE_ID_MAX_LEN 32
/* max number of frequency responses in a frequency response table */
#define AUDIO_MICROPHONE_MAX_FREQUENCY_RESPONSES 256
/* max number of microphone */
#define AUDIO_MICROPHONE_MAX_COUNT 32
/* the value of unknown spl */
#define AUDIO_MICROPHONE_SPL_UNKNOWN -FLT_MAX
/* the value of unknown sensitivity */
#define AUDIO_MICROPHONE_SENSITIVITY_UNKNOWN -FLT_MAX
/* the value of unknown coordinate */
#define AUDIO_MICROPHONE_COORDINATE_UNKNOWN -FLT_MAX
/* the value used as address when the address of bottom microphone is empty */
#define AUDIO_BOTTOM_MICROPHONE_ADDRESS "bottom"
/* the value used as address when the address of back microphone is empty */
#define AUDIO_BACK_MICROPHONE_ADDRESS "back"

struct audio_microphone_characteristic_t {
    char                               device_id[AUDIO_MICROPHONE_ID_MAX_LEN];
    audio_port_handle_t                id;
    audio_devices_t                    device;
    char                               address[AUDIO_DEVICE_MAX_ADDRESS_LEN];
    audio_microphone_channel_mapping_t channel_mapping[AUDIO_CHANNEL_COUNT_MAX];
    audio_microphone_location_t        location;
    audio_microphone_group_t           group;
    unsigned int                       index_in_the_group;
    float                              sensitivity;
    float                              max_spl;
    float                              min_spl;
    audio_microphone_directionality_t  directionality;
    unsigned int                       num_frequency_responses;
    float frequency_responses[2][AUDIO_MICROPHONE_MAX_FREQUENCY_RESPONSES];
    struct audio_microphone_coordinate geometric_location;
    struct audio_microphone_coordinate orientation;
};

typedef enum {
#ifndef AUDIO_NO_SYSTEM_DECLARATIONS
    AUDIO_TIMESTRETCH_FALLBACK_CUT_REPEAT = -1, // (framework only) for speed <1.0 will truncate
                                                // frames, for speed > 1.0 will repeat frames
    AUDIO_TIMESTRETCH_FALLBACK_DEFAULT    = 0,  // (framework only) system determines behavior
#endif
    /* Set all processed frames to zero. */
    AUDIO_TIMESTRETCH_FALLBACK_MUTE       = HAL_AUDIO_TIMESTRETCH_FALLBACK_MUTE,
    /* Stop processing and indicate an error. */
    AUDIO_TIMESTRETCH_FALLBACK_FAIL       = HAL_AUDIO_TIMESTRETCH_FALLBACK_FAIL,
} audio_timestretch_fallback_mode_t;

// AUDIO_TIMESTRETCH_SPEED_MIN and AUDIO_TIMESTRETCH_SPEED_MAX define the min and max time stretch
// speeds supported by the system. These are enforced by the system and values outside this range
// will result in a runtime error.
// Depending on the AudioPlaybackRate::mStretchMode, the effective limits might be narrower than
// the ones specified here
// AUDIO_TIMESTRETCH_SPEED_MIN_DELTA is the minimum absolute speed difference that might trigger a
// parameter update
#define AUDIO_TIMESTRETCH_SPEED_MIN    0.01f
#define AUDIO_TIMESTRETCH_SPEED_MAX    20.0f
#define AUDIO_TIMESTRETCH_SPEED_NORMAL 1.0f
#define AUDIO_TIMESTRETCH_SPEED_MIN_DELTA 0.0001f

// AUDIO_TIMESTRETCH_PITCH_MIN and AUDIO_TIMESTRETCH_PITCH_MAX define the min and max time stretch
// pitch shifting supported by the system. These are not enforced by the system and values
// outside this range might result in a pitch different than the one requested.
// Depending on the AudioPlaybackRate::mStretchMode, the effective limits might be narrower than
// the ones specified here.
// AUDIO_TIMESTRETCH_PITCH_MIN_DELTA is the minimum absolute pitch difference that might trigger a
// parameter update
#define AUDIO_TIMESTRETCH_PITCH_MIN    0.25f
#define AUDIO_TIMESTRETCH_PITCH_MAX    4.0f
#define AUDIO_TIMESTRETCH_PITCH_NORMAL 1.0f
#define AUDIO_TIMESTRETCH_PITCH_MIN_DELTA 0.0001f

//Limits for AUDIO_TIMESTRETCH_STRETCH_VOICE mode
#define TIMESTRETCH_SONIC_SPEED_MIN 0.1f
#define TIMESTRETCH_SONIC_SPEED_MAX 6.0f

struct audio_playback_rate {
    float mSpeed;
    float mPitch;
    audio_timestretch_stretch_mode_t  mStretchMode;
    audio_timestretch_fallback_mode_t mFallbackMode;
};

typedef struct audio_playback_rate audio_playback_rate_t;

static const audio_playback_rate_t AUDIO_PLAYBACK_RATE_INITIALIZER = {
    /* .mSpeed = */ AUDIO_TIMESTRETCH_SPEED_NORMAL,
    /* .mPitch = */ AUDIO_TIMESTRETCH_PITCH_NORMAL,
    /* .mStretchMode = */ AUDIO_TIMESTRETCH_STRETCH_DEFAULT,
    /* .mFallbackMode = */ AUDIO_TIMESTRETCH_FALLBACK_FAIL
};

#ifndef AUDIO_NO_SYSTEM_DECLARATIONS
typedef enum {
    AUDIO_DIRECT_NOT_SUPPORTED = 0x0u,
    AUDIO_DIRECT_OFFLOAD_SUPPORTED = 0x1u,
    AUDIO_DIRECT_OFFLOAD_GAPLESS_SUPPORTED = 0x2u,
    // TODO(b/211628732): may need an enum for direct pcm
    AUDIO_DIRECT_BITSTREAM_SUPPORTED = 0x4u,
} audio_direct_mode_t;

// TODO: Deprecate audio_offload_mode_t and use audio_direct_mode_t instead.
typedef enum {
    AUDIO_OFFLOAD_NOT_SUPPORTED = AUDIO_DIRECT_NOT_SUPPORTED,
    AUDIO_OFFLOAD_SUPPORTED = AUDIO_DIRECT_OFFLOAD_SUPPORTED,
    AUDIO_OFFLOAD_GAPLESS_SUPPORTED = AUDIO_DIRECT_OFFLOAD_GAPLESS_SUPPORTED
} audio_offload_mode_t;
#endif // AUDIO_NO_SYSTEM_DECLARATIONS

__END_DECLS

/**
 * List of known audio HAL modules. This is the base name of the audio HAL
 * library composed of the "audio." prefix, one of the base names below and
 * a suffix specific to the device.
 * e.g: audio.primary.goldfish.so or audio.a2dp.default.so
 *
 * The same module names are used in audio policy configuration files.
 */

#define AUDIO_HARDWARE_MODULE_ID_PRIMARY "primary"
#define AUDIO_HARDWARE_MODULE_ID_A2DP "a2dp"
#define AUDIO_HARDWARE_MODULE_ID_USB "usb"
#define AUDIO_HARDWARE_MODULE_ID_REMOTE_SUBMIX "r_submix"
#define AUDIO_HARDWARE_MODULE_ID_CODEC_OFFLOAD "codec_offload"
#define AUDIO_HARDWARE_MODULE_ID_STUB "stub"
#define AUDIO_HARDWARE_MODULE_ID_HEARING_AID "hearing_aid"
#define AUDIO_HARDWARE_MODULE_ID_MSD "msd"

/**
 * Multi-Stream Decoder (MSD) HAL service name. MSD HAL is used to mix
 * encoded streams together with PCM streams, producing re-encoded
 * streams or PCM streams.
 *
 * The service must register itself using this name, and audioserver
 * tries to instantiate a device factory using this name as well.
 * Note that the HIDL implementation library file name *must* have the
 * suffix "msd" in order to be picked up by HIDL that is:
 *
 *   android.hardware.audio@x.x-implmsd.so
 */
#define AUDIO_HAL_SERVICE_NAME_MSD "msd"

/**
 * Parameter definitions.
 * Note that in the framework code it's recommended to use AudioParameter.h
 * instead of these preprocessor defines, and for sure avoid just copying
 * the constant values.
 */

#define AUDIO_PARAMETER_VALUE_ON "on"
#define AUDIO_PARAMETER_VALUE_OFF "off"

/**
 *  audio device parameters
 */

/* BT SCO Noise Reduction + Echo Cancellation parameters */
#define AUDIO_PARAMETER_KEY_BT_NREC "bt_headset_nrec"

/* Get a new HW synchronization source identifier.
 * Return a valid source (positive integer) or AUDIO_HW_SYNC_INVALID if an error occurs
 * or no HW sync is available. */
#define AUDIO_PARAMETER_HW_AV_SYNC "hw_av_sync"

/* Screen state */
#define AUDIO_PARAMETER_KEY_SCREEN_STATE "screen_state"

/* User's preferred audio language setting (in ISO 639-2/T three-letter string code)
 * used to select a specific language presentation for next generation audio codecs. */
#define AUDIO_PARAMETER_KEY_AUDIO_LANGUAGE_PREFERRED "audio_language_preferred"

/**
 *  audio stream parameters
 */

#define AUDIO_PARAMETER_STREAM_ROUTING "routing"             /* audio_devices_t */
#define AUDIO_PARAMETER_STREAM_FORMAT "format"               /* audio_format_t */
#define AUDIO_PARAMETER_STREAM_CHANNELS "channels"           /* audio_channel_mask_t */
#define AUDIO_PARAMETER_STREAM_FRAME_COUNT "frame_count"     /* size_t */
#define AUDIO_PARAMETER_STREAM_INPUT_SOURCE "input_source"   /* audio_source_t */
#define AUDIO_PARAMETER_STREAM_SAMPLING_RATE "sampling_rate" /* uint32_t */

/* Request the presentation id to be decoded by a next gen audio decoder */
#define AUDIO_PARAMETER_STREAM_PRESENTATION_ID "presentation_id" /* int32_t */

/* Request the program id to be decoded by a next gen audio decoder */
#define AUDIO_PARAMETER_STREAM_PROGRAM_ID "program_id"           /* int32_t */

#define AUDIO_PARAMETER_DEVICE_CONNECT "connect"            /* audio_devices_t */
#define AUDIO_PARAMETER_DEVICE_DISCONNECT "disconnect"      /* audio_devices_t */

/* Enable mono audio playback if 1, else should be 0. */
#define AUDIO_PARAMETER_MONO_OUTPUT "mono_output"

/* Set the HW synchronization source for an output stream. */
#define AUDIO_PARAMETER_STREAM_HW_AV_SYNC "hw_av_sync"

/* Query supported formats. The response is a '|' separated list of strings from
 * audio_format_t enum e.g: "sup_formats=AUDIO_FORMAT_PCM_16_BIT" */
#define AUDIO_PARAMETER_STREAM_SUP_FORMATS "sup_formats"
/* Query supported channel masks. The response is a '|' separated list of strings from
 * audio_channel_mask_t enum e.g: "sup_channels=AUDIO_CHANNEL_OUT_STEREO|AUDIO_CHANNEL_OUT_MONO" */
#define AUDIO_PARAMETER_STREAM_SUP_CHANNELS "sup_channels"
/* Query supported sampling rates. The response is a '|' separated list of integer values e.g:
 * "sup_sampling_rates=44100|48000" */
#define AUDIO_PARAMETER_STREAM_SUP_SAMPLING_RATES "sup_sampling_rates"

#define AUDIO_PARAMETER_VALUE_LIST_SEPARATOR "|"

/* Reconfigure offloaded A2DP codec */
#define AUDIO_PARAMETER_RECONFIG_A2DP "reconfigA2dp"
/* Query if HwModule supports reconfiguration of offloaded A2DP codec */
#define AUDIO_PARAMETER_A2DP_RECONFIG_SUPPORTED "isReconfigA2dpSupported"

/**
 * For querying device supported encapsulation capabilities. All returned values are integer,
 * which are bit fields composed from using encapsulation capability values as position bits.
 * Encapsulation capability values are defined in audio_encapsulation_mode_t and
 * audio_encapsulation_metadata_type_t. For instance, if the supported encapsulation mode is
 * AUDIO_ENCAPSULATION_MODE_ELEMENTARY_STREAM, the returned value is
 * "supEncapsulationModes=1 << AUDIO_ENCAPSULATION_MODE_ELEMENTARY_STREAM".
 * When querying device supported encapsulation capabilities, the key should use device type
 * and address so that it is able to identify the device. The device will be a key. The device
 * type will be the value of key AUDIO_PARAMETER_STREAM_ROUTING.
 */
#define AUDIO_PARAMETER_DEVICE_SUP_ENCAPSULATION_MODES "supEncapsulationModes"
#define AUDIO_PARAMETER_DEVICE_SUP_ENCAPSULATION_METADATA_TYPES "supEncapsulationMetadataTypes"

/* Query additional delay in millisecond on each output device. */
#define AUDIO_PARAMETER_DEVICE_ADDITIONAL_OUTPUT_DELAY "additional_output_device_delay"
#define AUDIO_PARAMETER_DEVICE_MAX_ADDITIONAL_OUTPUT_DELAY "max_additional_output_device_delay"

/**
 * audio codec parameters
 */

#define AUDIO_OFFLOAD_CODEC_PARAMS "music_offload_codec_param"
#define AUDIO_OFFLOAD_CODEC_BIT_PER_SAMPLE "music_offload_bit_per_sample"
#define AUDIO_OFFLOAD_CODEC_BIT_RATE "music_offload_bit_rate"
#define AUDIO_OFFLOAD_CODEC_AVG_BIT_RATE "music_offload_avg_bit_rate"
#define AUDIO_OFFLOAD_CODEC_ID "music_offload_codec_id"
#define AUDIO_OFFLOAD_CODEC_BLOCK_ALIGN "music_offload_block_align"
#define AUDIO_OFFLOAD_CODEC_SAMPLE_RATE "music_offload_sample_rate"
#define AUDIO_OFFLOAD_CODEC_ENCODE_OPTION "music_offload_encode_option"
#define AUDIO_OFFLOAD_CODEC_NUM_CHANNEL  "music_offload_num_channels"
#define AUDIO_OFFLOAD_CODEC_DOWN_SAMPLING  "music_offload_down_sampling"
#define AUDIO_OFFLOAD_CODEC_DELAY_SAMPLES  "delay_samples"
#define AUDIO_OFFLOAD_CODEC_PADDING_SAMPLES  "padding_samples"


#endif  // ANDROID_AUDIO_CORE_H<|MERGE_RESOLUTION|>--- conflicted
+++ resolved
@@ -1809,11 +1809,8 @@
     case AUDIO_FORMAT_LHDC_LL:
     case AUDIO_FORMAT_APTX_TWSP:
     case AUDIO_FORMAT_LC3:
-<<<<<<< HEAD
     case VX_AUDIO_FORMAT_APTX_ADAPTIVE_QLEA:
-=======
 //    case AUDIO_FORMAT_APTX_ADAPTIVE_QLEA:
->>>>>>> a8d8a26b
         return true;
     case AUDIO_FORMAT_MPEGH:
         switch (format) {
